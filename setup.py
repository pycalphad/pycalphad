import os
from setuptools import setup, Extension
from Cython.Build import cythonize
import numpy as np


# Utility function to read the README file.
# Used for the long_description.  It's nice, because now 1) we have a top level
# README file and 2) it's easier to type in the README file than to put a raw
# string in below ...
def read(fname):
    return open(os.path.join(os.path.dirname(__file__), fname)).read()

CYTHON_COMPILER_DIRECTIVES = {
    "language_level": 3,
}

CYTHON_EXTENSION_INCLUDES = ['.', np.get_include()]
CYTHON_EXTENSION_MODULES = [
    Extension('pycalphad.core.hyperplane', sources=['pycalphad/core/hyperplane.pyx']),
    Extension('pycalphad.core.eqsolver', sources=['pycalphad/core/eqsolver.pyx']),
    Extension('pycalphad.core.phase_rec', sources=['pycalphad/core/phase_rec.pyx']),
    Extension('pycalphad.core.composition_set', sources=['pycalphad/core/composition_set.pyx']),
    Extension('pycalphad.core.minimizer', sources=['pycalphad/core/minimizer.pyx']),
]

setup(
    name='pycalphad',
    author='Richard Otis',
    author_email='richard.otis@outlook.com',
    description='CALPHAD tools for designing thermodynamic models, calculating phase diagrams and investigating phase equilibria.',
    # Do NOT include pycalphad._dev here. It is for local development and should not be distributed.
    packages=['pycalphad', 'pycalphad.codegen', 'pycalphad.core', 'pycalphad.io', 'pycalphad.plot', 'pycalphad.plot.binary', 'pycalphad.tests'],
    ext_modules=cythonize(
        CYTHON_EXTENSION_MODULES,
        include_path=CYTHON_EXTENSION_INCLUDES,
        compiler_directives=CYTHON_COMPILER_DIRECTIVES,
    ),
    package_data={
        'pycalphad/core': ['*.pxd'],
    },
    # This include is for the compiler to find the *.h files during the build_ext phase
    # the include must contain a symengine directory with header files
    include_dirs=[np.get_include()],
    license='MIT',
    long_description=read('README.rst'),
    long_description_content_type='text/x-rst',
    url='https://pycalphad.org/',
    install_requires=[
        # NOTE: please try to keep any depedencies in alphabetic order so they
        # may be easily compared with other dependency lists
        # NOTE: these dependencies may differ in name from those in the
        # conda-forge Anaconda channel. For example, conda-forge/symengine
        # gives the C++ SymEngine library, while conda-forge/python-symengine
        # provides the Python package called `symengine`.
        'importlib_metadata',  # drop when pycalphad drops support for Python<3.8
        'matplotlib>=3.3',
        'numpy>=1.13',
        'pyparsing>=2.4',
        'pytest',
        'pytest-cov',
        'scipy',
        'setuptools_scm[toml]>=6.0',
<<<<<<< HEAD
        'symengine==0.7.2',  # python-symengine on conda-forge
=======
        'symengine==0.8.1',  # python-symengine on conda-forge
        'sympy==1.8',
>>>>>>> 631c41c3
        'tinydb>=3.8',
        'xarray>=0.11.2',
    ],
    classifiers=[
        # How mature is this project? Common values are
        #   3 - Alpha
        #   4 - Beta
        #   5 - Production/Stable
        'Development Status :: 4 - Beta',

        # Indicate who your project is intended for
        'Intended Audience :: Science/Research',
        'Topic :: Scientific/Engineering :: Physics',
        'Topic :: Scientific/Engineering :: Chemistry',

        # Pick your license as you wish (should match "license" above)
        'License :: OSI Approved :: MIT License',

        # Supported Python versions
        'Programming Language :: Python :: 3',
        'Programming Language :: Python :: 3.7',
        'Programming Language :: Python :: 3.8',
        'Programming Language :: Python :: 3.9',
    ],

)<|MERGE_RESOLUTION|>--- conflicted
+++ resolved
@@ -61,12 +61,8 @@
         'pytest-cov',
         'scipy',
         'setuptools_scm[toml]>=6.0',
-<<<<<<< HEAD
-        'symengine==0.7.2',  # python-symengine on conda-forge
-=======
         'symengine==0.8.1',  # python-symengine on conda-forge
         'sympy==1.8',
->>>>>>> 631c41c3
         'tinydb>=3.8',
         'xarray>=0.11.2',
     ],
