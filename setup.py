--- conflicted
+++ resolved
@@ -34,11 +34,7 @@
     author_email='richard.otis@outlook.com',
     description='CALPHAD tools for designing thermodynamic models, calculating phase diagrams and investigating phase equilibria.',
     # Do NOT include pycalphad._dev here. It is for local development and should not be distributed.
-<<<<<<< HEAD
-    packages=['pycalphad', 'pycalphad.codegen', 'pycalphad.core', 'pycalphad.io', 'pycalphad.plot', 'pycalphad.plot.binary', 'pycalphad.property_framework', 'pycalphad.tests', 'pycalphad.tests.databases', 'pycalphad.models', 'pycalphad.mapping', 'pycalphad.mapping.strategy'],
-=======
     packages=['pycalphad', 'pycalphad.codegen', 'pycalphad.core', 'pycalphad.io', 'pycalphad.plot', 'pycalphad.plot.binary', 'pycalphad.property_framework', 'pycalphad.tests', 'pycalphad.tests.databases', 'pycalphad.models'],
->>>>>>> 8595b84f
     ext_modules=cythonize(
         CYTHON_EXTENSION_MODULES,
         include_path=CYTHON_EXTENSION_INCLUDES,
@@ -74,11 +70,7 @@
         'setuptools_scm[toml]>=6.0',
         'symengine>=0.9.2',  # python-symengine on conda-forge
         'tinydb>=3.8',
-<<<<<<< HEAD
-        'typing_extensions', # drop when pycalphad drops support for Python<3.8
-=======
         'typing_extensions', # drop when pycalphad drops support for Python<3.13
->>>>>>> 8595b84f
         'xarray>=0.11.2',
     ],
     classifiers=[
