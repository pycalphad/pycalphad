--- conflicted
+++ resolved
@@ -275,26 +275,15 @@
         self.site_fractions = sorted([x for x in self.variables if isinstance(x, v.SiteFraction)], key=str)
         self.state_variables = sorted([x for x in self.variables if not isinstance(x, v.SiteFraction)], key=str)
 
-<<<<<<< HEAD
-    @staticmethod
-    def unwrap_piecewise(graph):
-=======
     @classmethod
     def unwrap_piecewise(cls, graph):
         from pycalphad.io.tdb import to_interval
->>>>>>> 034ba9f2
         replace_dict = {}
         for atom in graph.atoms(Piecewise):
             args = atom.args
             # Unwrap temperature-dependent piecewise with zero-defaults
             if len(args) == 4 and args[2] == 0 and args[3] == True and args[1].free_symbols == {v.T}:
                 replace_dict[atom] = args[0]
-<<<<<<< HEAD
-        return graph.xreplace(replace_dict)
-
-    @staticmethod
-    def symbol_replace(obj, symbols):
-=======
             elif cls.extrapolate_temperature_bounds:
                 # Set lower and upper temperature limits to -+infinity
                 # First filter out default zero-branches
@@ -327,7 +316,6 @@
 
     @classmethod
     def symbol_replace(cls, obj, symbols):
->>>>>>> 034ba9f2
         """
         Substitute values of symbols into 'obj'.
 
@@ -345,11 +333,7 @@
             # of other symbols
             for iteration in range(_MAX_PARAM_NESTING):
                 obj = obj.xreplace(symbols)
-<<<<<<< HEAD
-                obj = Model.unwrap_piecewise(obj)
-=======
                 obj = cls.unwrap_piecewise(obj)
->>>>>>> 034ba9f2
                 undefs = [x for x in obj.free_symbols if not isinstance(x, v.StateVariable)]
                 if len(undefs) == 0:
                     break
