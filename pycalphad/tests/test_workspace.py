--- conflicted
+++ resolved
@@ -443,7 +443,6 @@
     np.testing.assert_allclose(dGM_dXTi, wks.get("MU(TI)") - wks.get("MU(CR)"))
     np.testing.assert_allclose(dGM_dXTi, -26856.725962)
 
-<<<<<<< HEAD
 
 @pytest.mark.solver
 @select_database("Cr-Fe-Ni_shallow_bcc.tdb")
@@ -483,9 +482,8 @@
     assert_allclose(isolated_GM, -53870.40280079158)
     # assert_allclose(isoalted_MU, ???)
 
-=======
->>>>>>> 38002235
-@select_database("cfe_broshe.tdb")
+
+    @select_database("cfe_broshe.tdb")
 def test_unit_conversion(load_database):
     dbf = load_database()
     conds = {v.P: 101325, v.T: (1530, 1570, 10), v.N: 1, v.W("C"): 0.02}
