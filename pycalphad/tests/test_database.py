--- conflicted
+++ resolved
@@ -801,7 +801,6 @@
     assert len(dbf.elements) == len(reloaded_dbf.elements)
     assert len(dbf.phases['LIQUID'].constituents[0]) == len(reloaded_dbf.phases['LIQUID'].constituents[0])
 
-<<<<<<< HEAD
 def test_database_passes_with_diffusion_commands():
     "DIFFUSION and ZEROVOLUME_SPECIES commands do not raise errors while parsing (doesn't test implementation)."
     tdb_string = """
@@ -813,11 +812,9 @@
     """
 
     dbf = Database.from_string(tdb_string, fmt='tdb')
-=======
 
 def test_tc_printer_no_division_symbols():
     "TCPrinter does not produce division symbols in string output of symbolic expressions."
     test_expr = Piecewise((S('VV0000/T + T*VV0004 + T**2*VV0001 + T**3*VV0002 + T*LOG(T)*VV0003'), v.T>0))
     result = TCPrinter().doprint(test_expr)
-    assert '/' not in result
->>>>>>> 6c87e40d
+    assert '/' not in result