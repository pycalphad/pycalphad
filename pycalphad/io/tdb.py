"""
The tdb module provides support for reading and writing databases in
Thermo-Calc TDB format.
"""

from pyparsing import CaselessKeyword, CharsNotIn, Group
from pyparsing import LineEnd, MatchFirst, OneOrMore, Optional, SkipTo
from pyparsing import ZeroOrMore, Suppress, White, Word, alphanums, alphas, nums
from pyparsing import delimitedList, ParseException
import re
from symengine.lib.symengine_wrapper import UniversalSet, Union, Complement
from symengine import sympify, And, Or, Not, EmptySet, Interval, Piecewise, Add, Mul, Pow
<<<<<<< HEAD
from symengine import Float, Symbol, LessThan, StrictLessThan, S, E
=======
from symengine import Symbol, RealDouble, LessThan, StrictLessThan, S, E
>>>>>>> 8ff03d21
from tinydb import where
from pycalphad import Database
from pycalphad.io.database import DatabaseExportError
from pycalphad.io.grammar import float_number, chemical_formula
from pycalphad.variables import Species
import pycalphad.variables as v
from pycalphad.io.tdb_keywords import expand_keyword, TDB_PARAM_TYPES
from pycalphad.core.utils import generate_symmetric_group
from collections import defaultdict, namedtuple
import ast
import sys
import inspect
import functools
import itertools
import getpass
import datetime
import warnings
import hashlib
from copy import deepcopy

# ast.Num is deprecated in Python 3.8 in favor of as ast.Constant
# Both are whitelisted for compatability across versions
_AST_WHITELIST = [ast.Add, ast.BinOp, ast.Call, ast.Constant, ast.Div,
                  ast.Expression, ast.Load, ast.Mult, ast.Name, ast.Num,
                  ast.Pow, ast.Sub, ast.UAdd, ast.UnaryOp, ast.USub]

def _sympify_string(math_string):
    "Convert math string into SymEngine object."
    # drop pound symbols ('#') since they denote function names
    # we detect those automatically
    expr_string = math_string.replace('#', '')
    # sympify doesn't recognize LN as ln()
    expr_string = \
        re.sub(r'(?<!\w)LN(?!\w)', 'ln', expr_string, flags=re.IGNORECASE)
    expr_string = \
        re.sub(r'(?<!\w)LOG(?!\w)', 'log', expr_string, flags=re.IGNORECASE)
    expr_string = \
        re.sub(r'(?<!\w)EXP(?!\w)', 'exp', expr_string,
               flags=re.IGNORECASE)

    # sympify uses eval, so we need to sanitize the input
    nodes = ast.parse(expr_string)
    nodes = ast.Expression(nodes.body[0].value)

    for node in ast.walk(nodes):
        if type(node) not in _AST_WHITELIST: #pylint: disable=W1504
            raise ValueError('Expression from TDB file not in whitelist: '
                             '{}'.format(expr_string))
    return sympify(expr_string).xreplace(get_supported_variables()).n()

def _parse_action(func):
    """
    Decorator for pyparsing parse actions to ease debugging.

    pyparsing uses trial & error to deduce the number of arguments a parse
    action accepts. Unfortunately any ``TypeError`` raised by a parse action
    confuses that mechanism.

    This decorator replaces the trial & error mechanism with one based on
    reflection. If the decorated function itself raises a ``TypeError`` then
    that exception is re-raised if the wrapper is called with less arguments
    than required. This makes sure that the actual ``TypeError`` bubbles up
    from the call to the parse action (instead of the one caused by pyparsing's
    trial & error).

    Modified slightly from the original for Py3 compatibility
    Source: Florian Brucker on StackOverflow
    http://stackoverflow.com/questions/10177276/pyparsing-setparseaction-function-is-getting-no-arguments
    """
    func_items = inspect.signature(func).parameters.items()
    func_args = [name for name, param in func_items
                 if param.kind == param.POSITIONAL_OR_KEYWORD]
    num_args = len(func_args)
    if num_args > 3:
        raise ValueError('Input function must take at most 3 parameters.')

    @functools.wraps(func)
    def action(*args):
        "Wrapped function."
        if len(args) < num_args:
            if action.exc_info:
                raise action.exc_info[0](action.exc_info[1], action.exc_info[2])
        action.exc_info = None
        try:
            return func(*args[:-(num_args + 1):-1])
        except TypeError as err:
            action.exc_info = sys.exc_info()
            raise err

    action.exc_info = None
    return action

@_parse_action
def _make_piecewise_ast(toks):
    """
    Convenience function for converting tokens into a piecewise symengine object.
    """
    cur_tok = 0
    expr_cond_pairs = []

    # Only one token: Not a piecewise function; just return the AST
    if len(toks) == 1:
        return _sympify_string(toks[0].strip(' ,'))

    while cur_tok < len(toks)-1:
        low_temp = toks[cur_tok]
        try:
            high_temp = toks[cur_tok+2]
        except IndexError:
            # No temperature limit specified
            high_temp = None

        if high_temp is None:
            expr_cond_pairs.append(
                (
                    _sympify_string(toks[cur_tok+1]),
                    And(low_temp <= v.T)
                )
            )
        else:
            expr_cond_pairs.append(
                (
                    _sympify_string(toks[cur_tok+1]),
                    And(low_temp <= v.T, v.T < high_temp)
                )
            )
        cur_tok = cur_tok + 2
    expr_cond_pairs.append((0, True))
    return Piecewise(*expr_cond_pairs)

class TCCommand(CaselessKeyword): #pylint: disable=R0903
    """
    Parser element for dealing with Thermo-Calc command abbreviations.
    """
    def parseImpl(self, instring, loc, doActions=True):
        # Find the end of the keyword by searching for an end character
        start = loc
        endchars = ' ():,'
        loc = -1
        for charx in endchars:
            locx = instring.find(charx, start)
            if locx != -1:
                # match the end-character closest to the start character
                if loc != -1:
                    loc = min(loc, locx)
                else:
                    loc = locx
        # if no end character found, just match the whole thing
        if loc == -1:
            loc = len(instring)
        try:
            res = expand_keyword([self.match], instring[start:loc])
            if len(res) > 1:
                self.errmsg = '{0!r} is ambiguous: matches {1}' \
                    .format(instring[start:loc], res)
                raise ParseException(instring, loc, self.errmsg, self)
            # res[0] is the unambiguous expanded keyword
            # in principle, res[0] == self.match
            return loc, res[0]
        except ValueError:
            pass
        raise ParseException(instring, loc, self.errmsg, self)

def _tdb_grammar(): #pylint: disable=R0914
    """
    Convenience function for getting the pyparsing grammar of a TDB file.
    """
    int_number = Word(nums).setParseAction(lambda t: [int(t[0])])
    # symbol name, e.g., phase name, function name
    symbol_name = Word(alphanums+'_:', min=1)
    ref_phase_name = symbol_name = Word(alphanums+'_-:()/', min=1)
    # species name, e.g., CO2, AL, FE3+
    species_name = Word(alphanums+'+-*/_.', min=1) + Optional(Suppress('%'))
    reference_key = Word(alphanums+':_-')('reference_key')
    # constituent arrays are colon-delimited
    # each subarray can be comma- or space-delimited
    constituent_array = Group(delimitedList(Group(OneOrMore(Optional(Suppress(',')) + species_name)), ':'))
    param_types = MatchFirst([TCCommand(param_type) for param_type in TDB_PARAM_TYPES])
    # Let symengine do heavy arithmetic / algebra parsing for us
    # a convenience function will handle the piecewise details
    func_expr = (float_number | ZeroOrMore(',').setParseAction(lambda t: 0.01)) + OneOrMore(SkipTo(';') \
        + Suppress(';') + ZeroOrMore(Suppress(',')) + Optional(float_number) + \
        Suppress(Optional(Word('Yy', exact=1))), stopOn=Word('Nn', exact=1)) + Suppress(Optional(Word('Nn', exact=1)))
    # ELEMENT
    cmd_element = TCCommand('ELEMENT') + Word(alphas+'/-', min=1, max=2) + ref_phase_name + \
        float_number + float_number + float_number + LineEnd()
    # SPECIES
    cmd_species = TCCommand('SPECIES') + species_name + chemical_formula + LineEnd()
    # TYPE_DEFINITION
    cmd_typedef = TCCommand('TYPE_DEFINITION') + \
        Suppress(White()) + CharsNotIn(' !', exact=1) + SkipTo(LineEnd())
    # FUNCTION
    cmd_function = TCCommand('FUNCTION') + symbol_name + \
        func_expr.setParseAction(_make_piecewise_ast) + \
        Optional(Suppress(reference_key)) + LineEnd()
    # ASSESSED_SYSTEMS
    cmd_ass_sys = TCCommand('ASSESSED_SYSTEMS') + SkipTo(LineEnd())
    # DEFINE_SYSTEM_DEFAULT
    cmd_defsysdef = TCCommand('DEFINE_SYSTEM_DEFAULT') + SkipTo(LineEnd())
    # DEFAULT_COMMAND
    cmd_defcmd = TCCommand('DEFAULT_COMMAND') + SkipTo(LineEnd())
    # DATABASE_INFO
    cmd_database_info = TCCommand('DATABASE_INFO') + SkipTo(LineEnd())
    # VERSION_DATE
    cmd_version_date = TCCommand('VERSION_DATE') + SkipTo(LineEnd())
    # REFERENCE_FILE
    cmd_reference_file = TCCommand('REFERENCE_FILE') + SkipTo(LineEnd())
    # ADD_REFERENCES
    cmd_add_ref = TCCommand('ADD_REFERENCES') + SkipTo(LineEnd())
    # LIST_OF_REFERENCES
    cmd_lor = TCCommand('LIST_OF_REFERENCES') + SkipTo(LineEnd())
    # TEMPERATURE_LIMITS
    cmd_templim = TCCommand('TEMPERATURE_LIMITS') + SkipTo(LineEnd())
    # PHASE
    cmd_phase = TCCommand('PHASE') + symbol_name + \
        Suppress(White()) + CharsNotIn(' !', min=1) + Suppress(White()) + \
        Suppress(int_number) + Group(OneOrMore(float_number)) + \
        Suppress(SkipTo(LineEnd()))
    # CONSTITUENT
    cmd_constituent = TCCommand('CONSTITUENT') + symbol_name + \
        Suppress(White()) + Suppress(':') + constituent_array + \
        Suppress(':') + LineEnd()
    # PARAMETER
    cmd_parameter = TCCommand('PARAMETER') + param_types + \
        Suppress('(') + symbol_name + \
        Optional(Suppress('&') + Word(alphas+'/-', min=1, max=2), default=None) + \
        Suppress(',') + constituent_array + \
        Optional(Suppress(';') + int_number, default=0) + \
        Suppress(')') + func_expr.setParseAction(_make_piecewise_ast) + \
        Optional(Suppress(reference_key)) + LineEnd()
    # ZEROVOLUME_SPECIES
    cmd_zerovolume = TCCommand('ZEROVOLUME_SPECIES') + SkipTo(LineEnd())
    # DIFFUSION
    cmd_diffusion = TCCommand('DIFFUSION') + SkipTo(LineEnd())
    # Now combine the grammar together
    all_commands = cmd_element | \
                    cmd_species | \
                    cmd_typedef | \
                    cmd_function | \
                    cmd_ass_sys | \
                    cmd_defsysdef | \
                    cmd_defcmd | \
                    cmd_database_info | \
                    cmd_version_date | \
                    cmd_reference_file | \
                    cmd_add_ref | \
                    cmd_lor | \
                    cmd_templim | \
                    cmd_phase | \
                    cmd_constituent | \
                    cmd_parameter | \
                    cmd_zerovolume | \
                    cmd_diffusion
    return all_commands

def _process_typedef(targetdb, typechar, line):
    """
    Process a TYPE_DEFINITION command.

    Assumes all phases are entered into the database already and that the
    database defines _typechar_map, which defines a map of typechar to the
    phases that use it. Any phases that in the typechar dict for this will have
    the model_hints updated based on this type definition, regardless of which
    phase names may be defined in this TYPE_DEF line.

    """
    matching_phases = targetdb._typechar_map[typechar]
    del targetdb._typechar_map[typechar]
    # GES A_P_D BCC_A2 MAGNETIC  -1    0.4
    tokens = line.replace(',', '').split()
    if len(tokens) < 4:
        return
    #Don't process IF-THEN type definitions for now
    if 'IF' in tokens or 'THEN' in tokens:
        warnings.warn("Type definitions using IF/THEN logic is not supported")
        return
    keyword = expand_keyword(['DISORDERED_PART', 'MAGNETIC'], tokens[3].upper())[0]
    if len(keyword) == 0:
        raise ValueError('Unknown type definition keyword: {}'.format(tokens[3]))
    if len(matching_phases) == 0:
        warnings.warn(f"The type definition character `{typechar}` in `TYPE_DEFINITION {typechar} {line}` is not used by any phase.")
    if keyword == 'MAGNETIC':
        # Magnetic model, both IHJ and Xiong models use these model hints when
        # constructing Model instances, despite being prefixed `ihj_magnetic_`
        model_hints = {
            'ihj_magnetic_afm_factor': float(tokens[4]),
            'ihj_magnetic_structure_factor': float(tokens[5])
        }
        for phase_name in matching_phases:
            targetdb.phases[phase_name].model_hints.update(model_hints)

    # GES A_P_D L12_FCC DIS_PART FCC_A1
    if keyword == 'DISORDERED_PART':
        # order-disorder model: since we need to add model_hints to both the
        # ordered and disorderd phase, we special case to update the phase
        # names defined by the TYPE_DEF, rather than the updating the phases
        # with matching typechars.
        ordered_phase = tokens[2].upper()
        disordered_phase = tokens[4].upper()
        hint = {
            'ordered_phase': ordered_phase,
            'disordered_phase': disordered_phase,
        }
        if ordered_phase in targetdb.phases:
            targetdb.phases[ordered_phase].model_hints.update(hint)
        else:
            raise ValueError(f"The {ordered_phase} phase is not in the database, but is defined by: `TYPE_DEFINTION {typechar} {line}`")
        if disordered_phase in targetdb.phases:
            targetdb.phases[disordered_phase].model_hints.update(hint)
        else:
            raise ValueError(f"The {disordered_phase} phase is not in the database, but is defined by: `TYPE_DEFINTION {typechar} {line}`")


phase_options = {'ionic_liquid_2SL': 'Y',
                 'symmetry_FCC_4SL': 'F',
                 'symmetry_BCC_4SL': 'B',
                 'liquid': 'L',
                 'gas': 'G',
                 'aqueous': 'A',
                 'charged_phase': 'I'}
inv_phase_options = dict([reversed(i) for i in phase_options.items()])


def _process_phase(targetdb, name, typedefs, subls):
    """
    Process the PHASE command.
    """
    splitname = name.split(':')
    phase_name = splitname[0].upper()
    options = ''
    if len(splitname) > 1:
        options = splitname[1]
    targetdb.add_structure_entry(phase_name, phase_name)
    model_hints = {}
    for option in inv_phase_options.keys():
        if option in options:
            model_hints[inv_phase_options[option]] = True

    for typedef_char in list(typedefs):
        targetdb._typechar_map[typedef_char].append(phase_name)

    # Model hints are updated later based on the type definitions
    targetdb.add_phase(phase_name, model_hints, subls)

def _process_parameter(targetdb, param_type, phase_name, diffusing_species,
                       constituent_array, param_order, param, ref=None):
    """
    Process the PARAMETER command.
    """
    # sorting lx is _required_ here: see issue #17 on GitHub
    targetdb.add_parameter(param_type, phase_name.upper(),
                           [[c.upper() for c in sorted(lx)]
                            for lx in constituent_array.asList()],
                           param_order, param, ref, diffusing_species, force_insert=False)

def _unimplemented(*args, **kwargs): #pylint: disable=W0613
    """
    Null function.
    """
    pass

def _process_species(db, sp_name, sp_comp, charge=0, *args):
    """Add a species to the Database. If charge not specified, the Species will be neutral."""
    # process the species composition list of [element1, ratio1, element2, ratio2, ..., elementN, ratioN]
    constituents = {sp_comp[i]: sp_comp[i+1] for i in range(0, len(sp_comp), 2)}
    db.species.add(Species(sp_name, constituents, charge=charge))

# g/mol
_molmass = \
    {"H": 1.008, "HE": 4.003, "LI": 6.941, "BE": 9.012, "B": 10.811, "C": 12.011, "N": 14.007, "O": 15.999,
     "F": 18.998, "NE": 20.18, "NA": 22.99, "MG": 24.305, "AL": 26.982, "SI": 28.086, "P": 30.974, "S": 32.065,
     "CL": 35.453, "AR": 39.948, "K": 39.098, "CA": 40.078, "SC": 44.956, "TI": 47.867, "V": 50.942, "CR": 51.996,
     "MN": 54.938, "FE": 55.845, "CO": 58.933, "NI": 58.693, "CU": 63.546, "ZN": 65.39, "GA": 69.723, "GE": 72.64,
     "AS": 74.922, "SE": 78.96, "BR": 79.904, "KR": 83.8, "RB": 85.468, "SR": 87.62, "Y": 88.906, "ZR": 91.224,
     "NB": 92.906, "MO": 95.94, "TC": 98, "RU": 101.07, "RH": 102.906, "PD": 106.42, "AG": 107.868, "CD": 112.411,
     "IN": 114.818, "SN": 118.71, "SB": 121.76, "TE": 127.6, "I": 126.905, "XE": 131.293, "CS": 132.906,
     "BA": 137.327, "LA": 138.906, "CE": 140.116, "PR": 140.908, "ND": 144.24, "PM": 145, "SM": 150.36,
     "EU": 151.964, "GD": 157.25, "TB": 158.925, "DY": 162.5, "HO": 164.93, "ER": 167.259, "TM": 168.934,
     "YB": 173.04, "LU": 174.967, "HF": 178.49, "TA": 180.948, "W": 183.84, "RE": 186.207, "OS": 190.23,
     "IR": 192.217, "PT": 195.078, "AU": 196.967, "HG": 200.59, "TL": 204.383, "PB": 207.2, "BI": 208.98,
     "PO": 209, "AT": 210, "RN": 222, "FR": 223, "RA": 226, "AC": 227, "TH": 232.038, "PA": 231.036, "U": 238.029,
     "NP": 237, "PU": 244, "AM": 243, "CM": 247, "BK": 247, "CF": 251, "ES": 252, "FM": 257, "MD": 258, "NO": 259,
     "LR": 262, "RF": 261, "DB": 262, "SG": 266, "BH": 264, "HS": 277, "MT": 268
     }

def _process_reference_state(db, el, refphase, mass, H298, S298):
    # If user database doesn't specify mass, use periodic table values (if the element exists)
    db.refstates[el] = {
        'phase': refphase,
        'mass': mass if mass != 0. else _molmass.get(el, 0.),
        'H298': H298,
        'S298': S298,
    }

def _setitem_raise_duplicates(dictionary, key, value):
    if key in dictionary:
        raise ValueError("TDB contains duplicate FUNCTION {}".format(key))
    dictionary[key] = value

_TDB_PROCESSOR = {
    'ELEMENT': lambda db, el, ref_phase, mass, h, s: (db.elements.add(el), _process_reference_state(db, el, ref_phase, mass, h, s), _process_species(db, el, [el, 1], 0)),
    'SPECIES': _process_species,
    'TYPE_DEFINITION': lambda db, typechar, line: db._typedefs_queue.append((typechar, line)),
    'FUNCTION': lambda db, name, sym: _setitem_raise_duplicates(db.symbols, name, sym),
    'DEFINE_SYSTEM_DEFAULT': _unimplemented,
    'ASSESSED_SYSTEMS': _unimplemented,
    'DEFAULT_COMMAND': _unimplemented,
    'DATABASE_INFO': _unimplemented,
    'VERSION_DATE': _unimplemented,
    'REFERENCE_FILE': _unimplemented,
    'ADD_REFERENCES': _unimplemented,
    'LIST_OF_REFERENCES': _unimplemented,
    'TEMPERATURE_LIMITS': _unimplemented,
    'PHASE': _process_phase,
    'CONSTITUENT': \
        lambda db, name, c: db.add_phase_constituents(
            name.split(':')[0].upper(), c),
    'PARAMETER': _process_parameter,
    'ZEROVOLUME_SPECIES': _unimplemented,
    'DIFFUSION': _unimplemented,
}

def to_interval(relational):
    if isinstance(relational, And):
        result = UniversalSet()
        for i in relational.args:
            result = result.intersection(to_interval(i))
        return result
    elif isinstance(relational, Or):
        return Union(*[to_interval(i) for i in relational.args])
    elif isinstance(relational, Not):
        return Complement(*[to_interval(i) for i in relational.args])
    if relational == S.true:
        return Interval(S.NegativeInfinity, S.Infinity, left_open=True, right_open=True)

    if len(relational.free_symbols) != 1:
        raise ValueError(f'Relational must only have one free symbol. Got {len(relational.free_symbols)} ({relational.free_symbols}) for relational {relational}')
    if len(relational.args) != 2:
        raise ValueError(f'Relational must only have two arguments. Got {len(relational.args)} ({relational.args}) for relational {relational}')
    free_symbol = list(relational.free_symbols)[0]
    lhs = relational.args[0]
    rhs = relational.args[1]
    if isinstance(relational, LessThan):
        if rhs == free_symbol:
            return Interval(lhs, S.Infinity, left_open=False, right_open=True)
        else:
            return Interval(S.NegativeInfinity, rhs, left_open=True, right_open=False)
    elif isinstance(relational, StrictLessThan):
        if rhs == free_symbol:
            return Interval(lhs, S.Infinity, left_open=True, right_open=False)
        else:
            return Interval(S.NegativeInfinity, rhs, left_open=False, right_open=True)
    else:
        raise ValueError('Unsupported Relational: {}'.format(relational.__class__.__name__))


class TCPrinter(object):
    """
    Prints Thermo-Calc style function expressions.
    """
    def doprint(self, expr):
        return self._print_Piecewise(expr)

    def _stringify_expr(self, expr):
        if isinstance(expr, Add):
            terms = self._stringify_expr(expr.args[0])
            for arg in expr.args[1:]:
                adding_term = self._stringify_expr(arg)
                if adding_term[0] == '-':
                    terms += adding_term
                else:
                    terms += '+' + adding_term
            return terms
        elif isinstance(expr, Mul):
            #For cases like: A*(B+C) where an Add object is one of the arguments in Mul
            #We want to explicitly add the parenthesis around Add(B,C)
            #and save it to A*(B+C) rather than A*B+C
            #For other types of expr, this shouldn't be an issue since:
            #    Mul should not need extra parenthesis, e.g. A*(B*C) -> A*B*C
            #    Pow will explicitly add parenthesis (in the next elif block)
            #    Other functions such as Log, Sin, etc should
            #        include the parenthesis when converting to string
            
            #All the arguments in Mul should be tested and they're all combined to a single expression by '*'
            #    So we could stringify each argument as a list and join them together is '*'
            term_list = ['(' + self._stringify_expr(arg) + ')' if isinstance(arg,Add) else self._stringify_expr(arg) for arg in expr.args]
            terms = '*'.join(term_list)
            return terms
        elif isinstance(expr, Pow):
            if expr.args[0] == E:
                # This is the exponential function
                terms = 'exp(' + self._stringify_expr(expr.args[1]) + ')'
            else:
                argument = self._stringify_expr(expr.args[0])
                if isinstance(expr.args[0], (Add, Mul)):
                    argument = '( ' + argument + ' )'
                # Deals with both numbers (RealDouble) and nested function exponents
                exponent = int(expr.args[1]) if isinstance(expr.args[1], RealDouble) else expr.args[1]
                terms = argument + '**' + '(' + self._stringify_expr(exponent) + ')'
            return terms
        else:
            return str(expr)

    def _print_Piecewise(self, expr):
        # Filter out default zeros since they are implicit in a TDB
        filtered_args = [(x, cond) for x, cond in zip(*[iter(expr.args)]*2) if not ((cond == S.true) and (x == S.Zero))]
        exprs = [self._stringify_expr(x) for x, cond in filtered_args]
        # Only a small subset of piecewise functions can be represented
        # Need to verify that each cond's highlim equals the next cond's lowlim
        # to_interval() is used because symengine does not implement as_set()
        intervals = [to_interval(cond) for x, cond in filtered_args]
        intersected_intervals = UniversalSet()
        for i in intervals:
            intersected_intervals = intersected_intervals.intersection(i)
        if (len(intervals) > 1) and (intersected_intervals != EmptySet):
            raise ValueError('Overlapping intervals cannot be represented: {}'.format(intervals))
        continuous_interval = Interval(intervals[0].args[0], intervals[-1].args[1], False, True)
        # XXX: Wait, should this be the intersection or the union of continuous_interval?
        if Union(*intervals).union(continuous_interval) != continuous_interval:
            raise ValueError('Piecewise intervals must be continuous')
        if not all([cond.free_symbols == {v.T} for x, cond in filtered_args]):
            raise ValueError('Only temperature-dependent piecewise conditions are supported')
        # Sort expressions based on intervals
        sortindices = [i[0] for i in sorted(enumerate(intervals), key=lambda x:x[1].args[0])]
        exprs = [exprs[idx] for idx in sortindices]
        # Infinity is implicit in TDB, so we shouldn't print it; ',' means use default value
        as_str = lambda x: ',' if (x == S.Infinity) or (x == S.NegativeInfinity) else str(x)
        if len(exprs) > 1:
            result = '{1} {0}; {2} Y'.format(exprs[0], as_str(intervals[0].args[0]),
                                             as_str(intervals[0].args[1]))
            result += 'Y'.join([' {0}; {1} '.format(expr,
                                                   as_str(i.args[1])) for i, expr in zip(intervals[1:], exprs[1:])])
            result += 'N'
        else:
            result = '{0} {1}; {2} N'.format(as_str(intervals[0].args[0]), exprs[0],
                                             as_str(intervals[0].args[1]))

        return result

def reflow_text(text, linewidth=80):
    """
    Add line breaks to ensure text doesn't exceed a certain line width.

    Parameters
    ----------
    text : str
    linewidth : int, optional

    Returns
    -------
    reflowed_text : str
    """
    lines = text.split("\n")
    linebreak_chars = [" ", "$"]
    output_lines = []
    for line in lines:
        if len(line) <= linewidth:
            output_lines.append(line)
        else:
            while len(line) > linewidth:
                linebreak_idx = linewidth - 1
                # Makes expressions breakable at `linebreak_chars` plus at [+-][0-9], since they are not preceded by 'E' or '('. This should prevent breaking lines inside EXP or LN/LOG or power expression: '6.14599E-07', 'T**(-3)', and 'LOG(-3)'
                while linebreak_idx > 0 and not re.match(r'[^E\(][+-][0-9]', line[linebreak_idx-1:linebreak_idx+2]) and line[linebreak_idx] not in linebreak_chars:
                    linebreak_idx -= 1
                # Need to check 2 (rather than zero) because we prepend newlines with 2 characters
                if linebreak_idx <= 2:
                    raise ValueError(f"Unable to reflow the following line of length {len(line)} below the maximum length of {linewidth}: \n{line}")
                output_lines.append(line[:linebreak_idx])
                if "$" in line:
                    # previous line was a comment
                    line = "$ " + line[linebreak_idx:]
                else:
                    # Always put some leading spaces at the start of a new line
                    # Otherwise TC may misunderstand the expression
                    line = "  " + line[linebreak_idx:]
            output_lines.append(line)
    return "\n".join(output_lines)


def _apply_new_symbol_names(dbf, symbol_name_map):
    """
    Push changes in symbol names through the SymEngine expressions in symbols and parameters

    Parameters
    ----------
    dbf : Database
        A pycalphad Database.
    symbol_name_map : dict
        Map of {old_symbol_name: new_symbol_name}
    """
    # first apply the rename to the keys
    dbf.symbols = {symbol_name_map.get(name, name): expr for name, expr in dbf.symbols.items()}
    # then propagate through to the symbol SymEngine expression values
    dbf.symbols = {name: S(expr).xreplace({Symbol(s): Symbol(v) for s, v in symbol_name_map.items()}) for name, expr in dbf.symbols.items()}
    # finally propagate through to the parameters
    for p in dbf._parameters.all():
        dbf._parameters.update({'parameter': S(p['parameter']).xreplace({Symbol(s): Symbol(v) for s, v in symbol_name_map.items()})}, doc_ids=[p.doc_id])


KNOWN_SUBLATTICE_SYMMETRY_RELATIONS = {
    # Keys should correspond to the model hints added via the `phase_options` dict
    "symmetry_FCC_4SL": [[0, 1, 2, 3]],
    "symmetry_BCC_4SL": [[0, 1], [2, 3]],
}


def add_phase_symmetry_ordering_parameters(dbf):
    for phase_name, phase_obj in dbf.phases.items():
        if phase_obj.model_hints.get("ordered_phase", "") == phase_name:
            for symmetry_hint, symmetry in KNOWN_SUBLATTICE_SYMMETRY_RELATIONS.items():
                if phase_obj.model_hints.get(symmetry_hint, False):
                    for param in dbf.search(where("phase_name") == phase_name):
                        const_array = param["constituent_array"]
                        for symm_unique_const_array in set(generate_symmetric_group(const_array, symmetry)) - {const_array}:
                            new_param = {key: val for key, val in param.items()}
                            new_param["constituent_array"] = symm_unique_const_array
                            new_param["_generated_by_symmetry_option"] = True  # flag to be able to remove it later and preserve the phase option
                            dbf._parameters.insert(new_param)


def _symmetry_added_parameter(dbf, param):
    """
    Return true if parameter belongs to a phase with an active symmetry
    option and the parameter was added by a symmetry option.
    """
    phase_obj = dbf.phases.get(param["phase_name"])
    if phase_obj is None:
        # Phase isn't in the database at all, so it's impossible for this parameter
        # to get added by symmetry
        return False
    for symm_hint in set(KNOWN_SUBLATTICE_SYMMETRY_RELATIONS.keys()).intersection(phase_obj.model_hints.keys()):
            if phase_obj.model_hints[symm_hint] and param.get("_generated_by_symmetry_option", False):
                return True
    return False

def get_supported_variables():
    "When loading databases, these symbols should be replaced by their IndependentPotential counter-parts"
    return {Symbol(x): getattr(v, x) for x in v.__dict__ if isinstance(getattr(v, x), (v.IndependentPotential, Float))}


def write_tdb(dbf, fd, groupby='subsystem', if_incompatible='warn'):
    """
    Write a TDB file from a pycalphad Database object.

    The goal is to produce TDBs that conform to the most restrictive subset of database specifications. Some of these
    can be adjusted for automatically, such as the Thermo-Calc line length limit of 78. Others require changing the
    database in non-trivial ways, such as the maximum length of function names (8). The default is to warn the user when
    attempting to write an incompatible database and the user must choose whether to warn and write the file anyway or
    to fix the incompatibility.

    Currently the supported compatibility fixes are:
    - Line length <= 78 characters (Thermo-Calc)
    - Function names <= 8 characters (Thermo-Calc)

    The current unsupported fixes include:
    - Keyword length <= 2000 characters (Thermo-Calc)
    - Element names <= 2 characters (Thermo-Calc)
    - Phase names <= 24 characters (Thermo-Calc)

    Other TDB compatibility issues required by Thermo-Calc or other software should be reported to the issue tracker.

    Parameters
    ----------
    dbf : Database
        A pycalphad Database.
    fd : file-like
        File descriptor.
    groupby : ['subsystem', 'phase'], optional
        Desired grouping of parameters in the file.
    if_incompatible : string, optional ['raise', 'warn', 'fix']
        Strategy if the database does not conform to the most restrictive database specification.
        The 'warn' option (default) will write out the incompatible database with a warning.
        The 'raise' option will raise a DatabaseExportError.
        The 'ignore' option will write out the incompatible database silently.
        The 'fix' option will rectify the incompatibilities e.g. through name mangling.
    """
    # Before writing anything, check that the TDB is valid and take the appropriate action if not
    if if_incompatible not in ['warn', 'raise', 'ignore', 'fix']:
        raise ValueError('Incorrect options passed to \'if_invalid\'. Valid args are \'raise\', \'warn\', or \'fix\'.')
    # Handle function names > 8 characters
    long_function_names = {k for k in dbf.symbols.keys() if len(k) > 8}
    if len(long_function_names) > 0:
        if if_incompatible == 'raise':
            raise DatabaseExportError('The following function names are beyond the 8 character TDB limit: {}. Use the keyword argument \'if_incompatible\' to control this behavior.'.format(long_function_names))
        elif if_incompatible == 'fix':
            # if we are going to make changes, make the changes to a copy and leave the original object untouched
            dbf = deepcopy(dbf) # TODO: if we do multiple fixes, we should only copy once
            symbol_name_map = {}
            for name in long_function_names:
                hashed_name = 'F' + str(hashlib.md5(name.encode('UTF-8')).hexdigest()).upper()[:7] # this is implictly upper(), but it is explicit here
                symbol_name_map[name] = hashed_name
            _apply_new_symbol_names(dbf, symbol_name_map)
        elif if_incompatible == 'warn':
            warnings.warn('Ignoring that the following function names are beyond the 8 character TDB limit: {}. Use the keyword argument \'if_incompatible\' to control this behavior.'.format(long_function_names))

    # Begin constructing the written database
    writetime = datetime.datetime.now()
    maxlen = 78
    output = ""
    # Comment header block
    # Import here to prevent circular imports
    from pycalphad import __version__
    try:
        # getuser() will raise on Windows if it can't find a username: https://bugs.python.org/issue32731
        username = getpass.getuser()
    except:
        # if we can't find a good username, just choose a default and move on
        username = 'user'
    output += ("$" * maxlen) + "\n"
    output += "$ Date: {}\n".format(writetime.strftime("%Y-%m-%d %H:%M"))
    output += "$ Components: {}\n".format(', '.join(sorted(dbf.elements)))
    output += "$ Phases: {}\n".format(', '.join(sorted(dbf.phases.keys())))
    output += "$ Generated by {} (pycalphad {})\n".format(username, __version__)
    output += ("$" * maxlen) + "\n\n"
    for element in sorted(dbf.elements):
        ref = dbf.refstates.get(element, {})
        refphase = ref.get('phase', 'BLANK')
        mass = ref.get('mass', 0.0)
        H298 = ref.get('H298', 0.0)
        S298 = ref.get('S298', 0.0)
        output += "ELEMENT {0} {1} {2} {3} {4} !\n".format(element.upper(), refphase, mass, H298, S298)
    if len(dbf.elements) > 0:
        output += "\n"
    for species in sorted(dbf.species, key=lambda s: s.name):
        if species.name not in dbf.elements:
            # construct the charge part of the specie
            if species.charge != 0:
                if species.charge >0:
                    charge_sign = '+'
                else:
                    charge_sign = ''
                charge = '/{}{}'.format(charge_sign, species.charge)
            else:
                charge = ''
            species_constituents = ''.join(['{}{}'.format(el, val) for el, val in sorted(species.constituents.items(), key=lambda t: t[0])])
            output += "SPECIES {0} {1}{2} !\n".format(species.name.upper(), species_constituents, charge)
    if len(dbf.species) > 0:
        output += "\n"
    # Write FUNCTION block
    for name, expr in sorted(dbf.symbols.items()):
        if not isinstance(expr, Piecewise):
            # Non-piecewise exprs need to be wrapped to print
            # Otherwise TC's TDB parser will complain
            expr = Piecewise((expr, And(v.T >= 1, v.T < 10000)))
        expr = TCPrinter().doprint(expr).upper()
        if ';' not in expr:
            expr += '; N'
        output += "FUNCTION {0} {1} !\n".format(name.upper(), expr)
    output += "\n"
    # Boilerplate code
    output += "TYPE_DEFINITION % SEQ * !\n"
    output += "DEFINE_SYSTEM_DEFAULT ELEMENT 2 !\n"
    default_elements = [i.upper() for i in sorted(dbf.elements) if i.upper() == 'VA' or i.upper() == '/-']
    if len(default_elements) > 0:
        output += 'DEFAULT_COMMAND DEFINE_SYSTEM_ELEMENT {} !\n'.format(' '.join(default_elements))
    output += "\n"
    typedef_chars = list("^&*()'ABCDEFGHIJKLMNOPQSRTUVWXYZ")[::-1]
    #  Write necessary TYPE_DEF based on model hints
    typedefs = defaultdict(lambda: ["%"])
    for name, phase_obj in sorted(dbf.phases.items()):
        model_hints = phase_obj.model_hints.copy()
        possible_options = set(phase_options.keys()).intersection(model_hints)
        # Phase options are handled later
        for option in possible_options:
            del model_hints[option]
        if ('ordered_phase' in model_hints.keys()) and (model_hints['ordered_phase'] == name):
            new_char = typedef_chars.pop()
            typedefs[name].append(new_char)
            typedefs[model_hints['disordered_phase']].append(new_char)
            output += 'TYPE_DEFINITION {} GES AMEND_PHASE_DESCRIPTION {} DISORDERED_PART {} !\n'\
                .format(new_char, model_hints['ordered_phase'].upper(),
                        model_hints['disordered_phase'].upper())
            del model_hints['ordered_phase']
            del model_hints['disordered_phase']
        if ('disordered_phase' in model_hints.keys()) and (model_hints['disordered_phase'] == name):
            # We handle adding the correct typedef when we write the ordered phase
            del model_hints['ordered_phase']
            del model_hints['disordered_phase']
        if 'ihj_magnetic_afm_factor' in model_hints.keys():
            new_char = typedef_chars.pop()
            typedefs[name].append(new_char)
            output += 'TYPE_DEFINITION {} GES AMEND_PHASE_DESCRIPTION {} MAGNETIC {} {} !\n'\
                .format(new_char, name.upper(), model_hints['ihj_magnetic_afm_factor'],
                        model_hints['ihj_magnetic_structure_factor'])
            del model_hints['ihj_magnetic_afm_factor']
            del model_hints['ihj_magnetic_structure_factor']
        if len(model_hints) > 0:
            # Some model hints were not properly consumed
            raise ValueError('Not all model hints are supported: {}'.format(model_hints))
    # Perform a second loop now that all typedefs / model hints are consistent
    for name, phase_obj in sorted(dbf.phases.items()):
        # model_hints may also contain "phase options", e.g., ionic liquid
        model_hints = phase_obj.model_hints.copy()
        name_with_options = str(name.upper())
        possible_options = set(phase_options.keys()).intersection(model_hints.keys())
        if len(possible_options) > 0:
            name_with_options += ':'
        for option in possible_options:
            name_with_options += phase_options[option]
        output += "PHASE {0} {1}  {2} {3} !\n".format(name_with_options, ''.join(typedefs[name]),
                                                      len(phase_obj.sublattices),
                                                      ' '.join([str(i) for i in phase_obj.sublattices]))
        constituents = ':'.join([', '.join([spec.name for spec in sorted(subl)]) for subl in phase_obj.constituents])
        output += "CONSTITUENT {0} :{1}: !\n".format(name_with_options, constituents)
        output += "\n"

    # PARAMETERs by subsystem
    param_sorted = defaultdict(lambda: list())
    paramtuple = namedtuple('ParamTuple', ['phase_name', 'parameter_type', 'complexity', 'constituent_array',
                                           'parameter_order', 'diffusing_species', 'parameter', 'reference'])
    for param in dbf._parameters.all():
        if _symmetry_added_parameter(dbf, param):
            continue  # skip this parameter
        if groupby == 'subsystem':
            components = set()
            for subl in param['constituent_array']:
                components |= set(subl)
            if param['diffusing_species'] != Species(None):
                components |= {param['diffusing_species']}
            # Wildcard operator is not a component
            components -= {'*'}
            desired_active_pure_elements = [list(x.constituents.keys()) for x in components]
            components = set([el.upper() for constituents in desired_active_pure_elements for el in constituents])
            # Remove vacancy if it's not the only component (pure vacancy endmember)
            if len(components) > 1:
                components -= {'VA'}
            components = tuple(sorted([c.upper() for c in components]))
            grouping = components
        elif groupby == 'phase':
            grouping = param['phase_name'].upper()
        else:
            raise ValueError('Unknown groupby attribute \'{}\''.format(groupby))
        # We use the complexity parameter to help with sorting the parameters logically
        param_sorted[grouping].append(paramtuple(param['phase_name'], param['parameter_type'],
                                                 sum([len(i) for i in param['constituent_array']]),
                                                 param['constituent_array'], param['parameter_order'],
                                                 param['diffusing_species'], param['parameter'],
                                                 param['reference']))

    def write_parameter(param_to_write):
        constituents = ':'.join([','.join(sorted([i.name.upper() for i in subl]))
                         for subl in param_to_write.constituent_array])
        # TODO: Handle references
        paramx = param_to_write.parameter
        if not isinstance(paramx, Piecewise):
            # Non-piecewise parameters need to be wrapped to print correctly
            # Otherwise TC's TDB parser will fail
            paramx = Piecewise((paramx, And(v.T >= 1, v.T < 10000)))
        exprx = TCPrinter().doprint(paramx).upper()
        if ';' not in exprx:
            exprx += '; N'
        if param_to_write.diffusing_species != Species(None):
            ds = "&" + param_to_write.diffusing_species.name
        else:
            ds = ""
        return "PARAMETER {}({}{},{};{}) {} !\n".format(param_to_write.parameter_type.upper(),
                                                        param_to_write.phase_name.upper(),
                                                        ds,
                                                        constituents,
                                                        param_to_write.parameter_order,
                                                        exprx)
    if groupby == 'subsystem':
        for num_species in range(1, 5):
            subsystems = list(itertools.combinations(sorted([i.name.upper() for i in dbf.species]), num_species))
            for subsystem in subsystems:
                parameters = sorted(param_sorted[subsystem])
                if len(parameters) > 0:
                    output += "\n\n"
                    output += "$" * maxlen + "\n"
                    output += "$ {}".format('-'.join(sorted(subsystem)).center(maxlen, " ")[2:-1]) + "$\n"
                    output += "$" * maxlen + "\n"
                    output += "\n"
                    for parameter in parameters:
                        output += write_parameter(parameter)
        # Don't generate combinatorics for multi-component subsystems or we'll run out of memory
        if len(dbf.species) > 4:
            subsystems = [k for k in param_sorted.keys() if len(k) > 4]
            for subsystem in subsystems:
                parameters = sorted(param_sorted[subsystem])
                for parameter in parameters:
                    output += write_parameter(parameter)
    elif groupby == 'phase':
        for phase_name in sorted(dbf.phases.keys()):
            parameters = sorted(param_sorted[phase_name])
            if len(parameters) > 0:
                output += "\n\n"
                output += "$" * maxlen + "\n"
                output += "$ {}".format(phase_name.upper().center(maxlen, " ")[2:-1]) + "$\n"
                output += "$" * maxlen + "\n"
                output += "\n"
                for parameter in parameters:
                    output += write_parameter(parameter)
    else:
        raise ValueError('Unknown groupby attribute {}'.format(groupby))
    # Reflow text to respect character limit per line
    fd.write(reflow_text(output, linewidth=maxlen))


def read_tdb(dbf, fd):
    """
    Parse a TDB file into a pycalphad Database object.

    Parameters
    ----------
    dbf : Database
        A pycalphad Database.
    fd : file-like
        File descriptor.
    """
    lines = fd.read().upper()
    lines = lines.replace('\t', ' ')
    lines = lines.strip()
    # Split the string by newlines
    splitlines = lines.split('\n')
    # Remove extra whitespace inside line
    splitlines = [' '.join(k.split()) for k in splitlines]
    # Remove comments
    splitlines = [k.strip().split('$', 1)[0] for k in splitlines]
    # Remove everything after command delimiter, but keep the delimiter so we can split later
    splitlines = [k.split('!')[0] + ('!' if len(k.split('!')) > 1 else '') for k in splitlines]
    # Combine everything back together
    lines = ' '.join(splitlines)
    # Now split by the command delimeter
    commands = lines.split('!')

    # Temporarily track which typedef characters were used by which phase
    # before we process the type definitions
    # Map {typedef character: [phases using that typedef]}
    dbf._typechar_map = defaultdict(list)
    dbf._typedefs_queue = []  # queue of type defintion lines to process

    grammar = _tdb_grammar()

    for command in commands:
        if len(command) == 0:
            continue
        tokens = None
        try:
            tokens = grammar.parseString(command)
            _TDB_PROCESSOR[tokens[0]](dbf, *tokens[1:])
        except:
            print("Failed while parsing: " + command)
            print("Tokens: " + str(tokens))
            raise

    # Process type definitions last, updating model_hints for defined phases.
    for typechar, line in dbf._typedefs_queue:
        _process_typedef(dbf, typechar, line)
    # Raise warnings if there are any remaining type characters that one or more
    # phases expected to be defined
    for typechar, phases_expecting_typechar in dbf._typechar_map.items():
        warnings.warn(f"The type definition character `{typechar}` was defined in the following phases: "
                      f"{phases_expecting_typechar}, but no corresponding TYPE_DEFINITION line was found in the TDB.")
    del dbf._typechar_map
    del dbf._typedefs_queue

    dbf.process_parameter_queue()

    # Add phase option B/F parameters
    # Must occur after adding model hints and parameters
    add_phase_symmetry_ordering_parameters(dbf)


Database.register_format("tdb", read=read_tdb, write=write_tdb)<|MERGE_RESOLUTION|>--- conflicted
+++ resolved
@@ -10,11 +10,7 @@
 import re
 from symengine.lib.symengine_wrapper import UniversalSet, Union, Complement
 from symengine import sympify, And, Or, Not, EmptySet, Interval, Piecewise, Add, Mul, Pow
-<<<<<<< HEAD
-from symengine import Float, Symbol, LessThan, StrictLessThan, S, E
-=======
-from symengine import Symbol, RealDouble, LessThan, StrictLessThan, S, E
->>>>>>> 8ff03d21
+from symengine import Float, Symbol, RealDouble, LessThan, StrictLessThan, S, E
 from tinydb import where
 from pycalphad import Database
 from pycalphad.io.database import DatabaseExportError
