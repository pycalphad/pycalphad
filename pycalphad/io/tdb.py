"""
The tdb module provides support for reading and writing databases in
Thermo-Calc TDB format.
"""

from pyparsing import CaselessKeyword, CharsNotIn, Group
from pyparsing import LineEnd, MatchFirst, OneOrMore, Optional, Regex, SkipTo
from pyparsing import ZeroOrMore, Suppress, White, Word, alphanums, alphas, nums
from pyparsing import delimitedList, ParseException
import re
from sympy import sympify, And, Or, Not, Intersection, Union, EmptySet, Interval, Piecewise
from sympy import Symbol, GreaterThan, StrictGreaterThan, LessThan, StrictLessThan, Complement, S
from sympy import Mul, Pow, Rational
from sympy.printing.str import StrPrinter
from sympy.core.mul import _keep_coeff
from sympy.printing.precedence import precedence
from pycalphad import Database
from pycalphad.io.database import DatabaseExportError, Species
import pycalphad.variables as v
from pycalphad.io.tdb_keywords import expand_keyword, TDB_PARAM_TYPES
from collections import defaultdict, namedtuple
import ast
import sys
import inspect
import functools
import itertools
import getpass
import datetime
import warnings
import hashlib
from copy import deepcopy

_AST_WHITELIST = [ast.Add, ast.BinOp, ast.Call, ast.Div, ast.Expression,
                  ast.Load, ast.Mult, ast.Name, ast.Num, ast.Pow, ast.Sub,
                  ast.UAdd, ast.UnaryOp, ast.USub]

def _sympify_string(math_string):
    "Convert math string into SymPy object."
    # drop pound symbols ('#') since they denote function names
    # we detect those automatically
    expr_string = math_string.replace('#', '')
    # sympify doesn't recognize LN as ln()
    expr_string = \
        re.sub(r'(?<!\w)LN(?!\w)', 'ln', expr_string, flags=re.IGNORECASE)
    expr_string = \
        re.sub(r'(?<!\w)LOG(?!\w)', 'log', expr_string, flags=re.IGNORECASE)
    expr_string = \
        re.sub(r'(?<!\w)EXP(?!\w)', 'exp', expr_string,
               flags=re.IGNORECASE)
    # Convert raw variables into StateVariable objects
    variable_fixes = {
        Symbol('T'): v.T,
        Symbol('P'): v.P,
        Symbol('R'): v.R
    }
    # sympify uses eval, so we need to sanitize the input
    nodes = ast.parse(expr_string)
    nodes = ast.Expression(nodes.body[0].value)

    for node in ast.walk(nodes):
        if type(node) not in _AST_WHITELIST: #pylint: disable=W1504
            raise ValueError('Expression from TDB file not in whitelist: '
                             '{}'.format(expr_string))
    return sympify(expr_string).xreplace(variable_fixes)

def _parse_action(func):
    """
    Decorator for pyparsing parse actions to ease debugging.

    pyparsing uses trial & error to deduce the number of arguments a parse
    action accepts. Unfortunately any ``TypeError`` raised by a parse action
    confuses that mechanism.

    This decorator replaces the trial & error mechanism with one based on
    reflection. If the decorated function itself raises a ``TypeError`` then
    that exception is re-raised if the wrapper is called with less arguments
    than required. This makes sure that the actual ``TypeError`` bubbles up
    from the call to the parse action (instead of the one caused by pyparsing's
    trial & error).

    Modified slightly from the original for Py3 compatibility
    Source: Florian Brucker on StackOverflow
    http://stackoverflow.com/questions/10177276/pyparsing-setparseaction-function-is-getting-no-arguments
    """
    num_args = len(inspect.getargspec(func).args)
    if num_args > 3:
        raise ValueError('Input function must take at most 3 parameters.')

    @functools.wraps(func)
    def action(*args):
        "Wrapped function."
        if len(args) < num_args:
            if action.exc_info:
                raise action.exc_info[0](action.exc_info[1], action.exc_info[2])
        action.exc_info = None
        try:
            return func(*args[:-(num_args + 1):-1])
        except TypeError as err:
            action.exc_info = sys.exc_info()
            raise err

    action.exc_info = None
    return action

@_parse_action
def _make_piecewise_ast(toks):
    """
    Convenience function for converting tokens into a piecewise sympy AST.
    """
    cur_tok = 0
    expr_cond_pairs = []

    # Only one token: Not a piecewise function; just return the AST
    if len(toks) == 1:
        return _sympify_string(toks[0].strip(' ,'))

    while cur_tok < len(toks)-1:
        low_temp = toks[cur_tok]
        try:
            high_temp = toks[cur_tok+2]
        except IndexError:
            # No temperature limit specified
            high_temp = None

        if high_temp is None:
            expr_cond_pairs.append(
                (
                    _sympify_string(toks[cur_tok+1]),
                    And(low_temp <= v.T)
                )
            )
        else:
            expr_cond_pairs.append(
                (
                    _sympify_string(toks[cur_tok+1]),
                    And(low_temp <= v.T, v.T < high_temp)
                )
            )
        cur_tok = cur_tok + 2
    expr_cond_pairs.append((0, True))
    return Piecewise(*expr_cond_pairs)

class TCCommand(CaselessKeyword): #pylint: disable=R0903
    """
    Parser element for dealing with Thermo-Calc command abbreviations.
    """
    def parseImpl(self, instring, loc, doActions=True):
        # Find the end of the keyword by searching for an end character
        start = loc
        endchars = ' ():,'
        loc = -1
        for charx in endchars:
            locx = instring.find(charx, start)
            if locx != -1:
                # match the end-character closest to the start character
                if loc != -1:
                    loc = min(loc, locx)
                else:
                    loc = locx
        # if no end character found, just match the whole thing
        if loc == -1:
            loc = len(instring)
        try:
            res = expand_keyword([self.match], instring[start:loc])
            if len(res) > 1:
                self.errmsg = '{0!r} is ambiguous: matches {1}' \
                    .format(instring[start:loc], res)
                raise ParseException(instring, loc, self.errmsg, self)
            # res[0] is the unambiguous expanded keyword
            # in principle, res[0] == self.match
            return loc, res[0]
        except ValueError:
            pass
        raise ParseException(instring, loc, self.errmsg, self)

def _tdb_grammar(): #pylint: disable=R0914
    """
    Convenience function for getting the pyparsing grammar of a TDB file.
    """
    int_number = Word(nums).setParseAction(lambda t: [int(t[0])])
    pos_neg_int_number = Word('+-'+nums).setParseAction(lambda t: [int(t[0])]) # '+3' or '-2' are examples
    # matching float w/ regex is ugly but is recommended by pyparsing
    regex_after_decimal = r'([0-9]*\.?[0-9]+([eE][-+]?[0-9]+)?)'
    float_number = Regex(r'[-+]?([0-9]+\.(?!([0-9]|[eE])))|{0}'.format(regex_after_decimal)) \
        .setParseAction(lambda t: [float(t[0])])
    # symbol name, e.g., phase name, function name
    symbol_name = Word(alphanums+'_:', min=1)
<<<<<<< HEAD
    ref_phase_name = symbol_name = Word(alphanums+'_:()/', min=1)
=======
    ref_phase_name = symbol_name = Word(alphanums+'_-:()/', min=1)
>>>>>>> a46cbdac
    # species name, e.g., CO2, AL, FE3+
    species_name = Word(alphanums+'+-*/_.', min=1) + Optional(Suppress('%'))
    # constituent arrays are colon-delimited
    # each subarray can be comma- or space-delimited
    constituent_array = Group(delimitedList(Group(OneOrMore(Optional(Suppress(',')) + species_name)), ':'))
    param_types = MatchFirst([TCCommand(param_type) for param_type in TDB_PARAM_TYPES])
    # Let sympy do heavy arithmetic / algebra parsing for us
    # a convenience function will handle the piecewise details
    func_expr = (float_number | ZeroOrMore(',').setParseAction(lambda t: 0.01)) + OneOrMore(SkipTo(';') \
        + Suppress(';') + ZeroOrMore(Suppress(',')) + Optional(float_number) + \
        Suppress(Word('YNyn', exact=1) | White()))
    # ELEMENT
    cmd_element = TCCommand('ELEMENT') + Word(alphas+'/-', min=1, max=2) + Optional(Suppress(ref_phase_name)) + \
        Optional(Suppress(OneOrMore(float_number))) + LineEnd()
    # SPECIES
    cmd_species = TCCommand('SPECIES') + species_name + Group(OneOrMore(Word(alphas, min=1, max=2) + Optional(float_number, default=1.0))) + Optional(Suppress('/') + pos_neg_int_number) + LineEnd()
    # TYPE_DEFINITION
    cmd_typedef = TCCommand('TYPE_DEFINITION') + \
        Suppress(White()) + CharsNotIn(' !', exact=1) + SkipTo(LineEnd())
    # FUNCTION
    cmd_function = TCCommand('FUNCTION') + symbol_name + \
        func_expr.setParseAction(_make_piecewise_ast)
    # ASSESSED_SYSTEMS
    cmd_ass_sys = TCCommand('ASSESSED_SYSTEMS') + SkipTo(LineEnd())
    # DEFINE_SYSTEM_DEFAULT
    cmd_defsysdef = TCCommand('DEFINE_SYSTEM_DEFAULT') + SkipTo(LineEnd())
    # DEFAULT_COMMAND
    cmd_defcmd = TCCommand('DEFAULT_COMMAND') + SkipTo(LineEnd())
    # DATABASE_INFO
    cmd_database_info = TCCommand('DATABASE_INFO') + SkipTo(LineEnd())
    # VERSION_DATE
    cmd_version_date = TCCommand('VERSION_DATE') + SkipTo(LineEnd())
    # REFERENCE_FILE
    cmd_reference_file = TCCommand('REFERENCE_FILE') + SkipTo(LineEnd())
    # ADD_REFERENCES
    cmd_add_ref = TCCommand('ADD_REFERENCES') + SkipTo(LineEnd())
    # LIST_OF_REFERENCES
    cmd_lor = TCCommand('LIST_OF_REFERENCES') + SkipTo(LineEnd())
    # TEMPERATURE_LIMITS
    cmd_templim = TCCommand('TEMPERATURE_LIMITS') + SkipTo(LineEnd())
    # PHASE
    cmd_phase = TCCommand('PHASE') + symbol_name + \
        Suppress(White()) + CharsNotIn(' !', min=1) + Suppress(White()) + \
        Suppress(int_number) + Group(OneOrMore(float_number)) + LineEnd()
    # CONSTITUENT
    cmd_constituent = TCCommand('CONSTITUENT') + symbol_name + \
        Suppress(White()) + Suppress(':') + constituent_array + \
        Suppress(':') + LineEnd()
    # PARAMETER
    cmd_parameter = TCCommand('PARAMETER') + param_types + \
        Suppress('(') + symbol_name + \
        Optional(Suppress('&') + Word(alphas+'/-', min=1, max=2), default=None) + \
        Suppress(',') + constituent_array + \
        Optional(Suppress(';') + int_number, default=0) + \
        Suppress(')') + func_expr.setParseAction(_make_piecewise_ast)
    # Now combine the grammar together
    all_commands = cmd_element | \
                    cmd_species | \
                    cmd_typedef | \
                    cmd_function | \
                    cmd_ass_sys | \
                    cmd_defsysdef | \
                    cmd_defcmd | \
                    cmd_database_info | \
                    cmd_version_date | \
                    cmd_reference_file | \
                    cmd_add_ref | \
                    cmd_lor | \
                    cmd_templim | \
                    cmd_phase | \
                    cmd_constituent | \
                    cmd_parameter
    return all_commands

def _process_typedef(targetdb, typechar, line):
    """
    Process the TYPE_DEFINITION command.
    """
    # GES A_P_D BCC_A2 MAGNETIC  -1    0.4
    tokens = line.replace(',', '').split()
    if len(tokens) < 4:
        return
    keyword = expand_keyword(['DISORDERED_PART', 'MAGNETIC'], tokens[3].upper())[0]
    if len(keyword) == 0:
        raise ValueError('Unknown keyword: {}'.format(tokens[3]))
    if keyword == 'MAGNETIC':
        # magnetic model (IHJ model assumed by default)
        targetdb.tdbtypedefs[typechar] = {
            'ihj_magnetic':[float(tokens[4]), float(tokens[5])]
        }
    # GES A_P_D L12_FCC DIS_PART FCC_A1
    if keyword == 'DISORDERED_PART':
        # order-disorder model
        targetdb.tdbtypedefs[typechar] = {
            'disordered_phase': tokens[4].upper(),
            'ordered_phase': tokens[2].upper()
        }
        if tokens[2].upper() in targetdb.phases:
            # Since TDB files do not enforce any kind of ordering
            # on the specification of ordered and disordered phases,
            # we need to handle the case of when either phase is specified
            # first. In this case, we imagine the ordered phase is
            # specified first. If the disordered phase is specified
            # first, we will have to catch it in _process_phase().
            targetdb.phases[tokens[2].upper()].model_hints.update(
                targetdb.tdbtypedefs[typechar]
            )

def _process_phase(targetdb, name, typedefs, subls):
    """
    Process the PHASE command.
    """
    splitname = name.split(':')
    phase_name = splitname[0].upper()
    options = None
    if len(splitname) > 1:
        options = splitname[1]
    targetdb.add_structure_entry(phase_name, phase_name)
    model_hints = {}
    for typedef in list(typedefs):
        if typedef in targetdb.tdbtypedefs.keys():
            if 'ihj_magnetic' in targetdb.tdbtypedefs[typedef].keys():
                model_hints['ihj_magnetic_afm_factor'] = \
                    targetdb.tdbtypedefs[typedef]['ihj_magnetic'][0]
                model_hints['ihj_magnetic_structure_factor'] = \
                    targetdb.tdbtypedefs[typedef]['ihj_magnetic'][1]
            if 'ordered_phase' in targetdb.tdbtypedefs[typedef].keys():
                model_hints['ordered_phase'] = \
                    targetdb.tdbtypedefs[typedef]['ordered_phase']
                model_hints['disordered_phase'] = \
                    targetdb.tdbtypedefs[typedef]['disordered_phase']
                if model_hints['disordered_phase'] in targetdb.phases:
                    targetdb.phases[model_hints['disordered_phase']]\
                        .model_hints.update({'ordered_phase': model_hints['ordered_phase'],
                                             'disordered_phase': model_hints['disordered_phase']})
    targetdb.add_phase(phase_name, model_hints, subls)

def _process_parameter(targetdb, param_type, phase_name, diffusing_species,
                       constituent_array, param_order, param, ref=None):
    """
    Process the PARAMETER command.
    """
    # sorting lx is _required_ here: see issue #17 on GitHub
    targetdb.add_parameter(param_type, phase_name.upper(),
                           [[c.upper() for c in sorted(lx)]
                            for lx in constituent_array.asList()],
                           param_order, param, ref, diffusing_species)

def _unimplemented(*args, **kwargs): #pylint: disable=W0613
    """
    Null function.
    """
    pass

def _process_species(db, sp_name, sp_comp, charge=0, *args):
    """Add a species to the Database. If charge not specified, the Species will be neutral."""
    # process the species composition list of [element1, ratio1, element2, ratio2, ..., elementN, ratioN]
    constituents = {sp_comp[i]: sp_comp[i+1] for i in range(0, len(sp_comp), 2)}
    db.species.add(Species(sp_name, constituents, charge=charge))

def _setitem_raise_duplicates(dictionary, key, value):
    if key in dictionary:
        raise ValueError("TDB contains duplicate FUNCTION {}".format(key))
    dictionary[key] = value

_TDB_PROCESSOR = {
    'ELEMENT': lambda db, el: (db.elements.add(el), _process_species(db, el, [el, 1], 0)),
    'SPECIES': _process_species,
    'TYPE_DEFINITION': _process_typedef,
    'FUNCTION': lambda db, name, sym: _setitem_raise_duplicates(db.symbols, name, sym),
    'DEFINE_SYSTEM_DEFAULT': _unimplemented,
    'ASSESSED_SYSTEMS': _unimplemented,
    'DEFAULT_COMMAND': _unimplemented,
    'DATABASE_INFO': _unimplemented,
    'VERSION_DATE': _unimplemented,
    'REFERENCE_FILE': _unimplemented,
    'ADD_REFERENCES': _unimplemented,
    'LIST_OF_REFERENCES': _unimplemented,
    'TEMPERATURE_LIMITS': _unimplemented,
    'PHASE': _process_phase,
    'CONSTITUENT': \
        lambda db, name, c: db.add_phase_constituents(
            name.split(':')[0].upper(), c),
    'PARAMETER': _process_parameter
}

def to_interval(relational):
    if isinstance(relational, And):
        return Intersection([to_interval(i) for i in relational.args])
    elif isinstance(relational, Or):
        return Union([to_interval(i) for i in relational.args])
    elif isinstance(relational, Not):
        return Complement([to_interval(i) for i in relational.args])
    if relational == S.true:
        return Interval(S.NegativeInfinity, S.Infinity, left_open=True, right_open=True)

    if len(relational.free_symbols) != 1:
        raise ValueError('Relational must only have one free symbol')
    if len(relational.args) != 2:
        raise ValueError('Relational must only have two arguments')
    free_symbol = list(relational.free_symbols)[0]
    lhs = relational.args[0]
    rhs = relational.args[1]
    if isinstance(relational, GreaterThan):
        if lhs == free_symbol:
            return Interval(rhs, S.Infinity, left_open=False)
        else:
            return Interval(S.NegativeInfinity, rhs, right_open=False)
    elif isinstance(relational, StrictGreaterThan):
        if lhs == free_symbol:
            return Interval(rhs, S.Infinity, left_open=True)
        else:
            return Interval(S.NegativeInfinity, rhs, right_open=True)
    elif isinstance(relational, LessThan):
        if lhs != free_symbol:
            return Interval(rhs, S.Infinity, left_open=False)
        else:
            return Interval(S.NegativeInfinity, rhs, right_open=False)
    elif isinstance(relational, StrictLessThan):
        if lhs != free_symbol:
            return Interval(rhs, S.Infinity, left_open=True)
        else:
            return Interval(S.NegativeInfinity, rhs, right_open=True)
    else:
        raise ValueError('Unsupported Relational: {}'.format(relational.__class__.__name__))

class TCPrinter(StrPrinter):
    """
    Prints Thermo-Calc style function expressions.
    """
    def _print_Piecewise(self, expr):
        # Filter out default zeros since they are implicit in a TDB
        filtered_args = [i for i in expr.args if not ((i.cond == S.true) and (i.expr == S.Zero))]
        exprs = [self._print(arg.expr) for arg in filtered_args]
        # Only a small subset of piecewise functions can be represented
        # Need to verify that each cond's highlim equals the next cond's lowlim
        # to_interval() is used instead of sympy.Relational.as_set() for performance reasons
        intervals = [to_interval(i.cond) for i in filtered_args]
        if (len(intervals) > 1) and Intersection(intervals) != EmptySet():
            raise ValueError('Overlapping intervals cannot be represented: {}'.format(intervals))
        if not isinstance(Union(intervals), Interval):
            raise ValueError('Piecewise intervals must be continuous')
        if not all([arg.cond.free_symbols == {v.T} for arg in filtered_args]):
            raise ValueError('Only temperature-dependent piecewise conditions are supported')
        # Sort expressions based on intervals
        sortindices = [i[0] for i in sorted(enumerate(intervals), key=lambda x:x[1].start)]
        exprs = [exprs[idx] for idx in sortindices]
        intervals = [intervals[idx] for idx in sortindices]

        if len(exprs) > 1:
            result = '{1} {0}; {2} Y'.format(exprs[0], self._print(intervals[0].start),
                                             self._print(intervals[0].end))
            result += 'Y'.join([' {0}; {1} '.format(expr,
                                                   self._print(i.end)) for i, expr in zip(intervals[1:], exprs[1:])])
            result += 'N'
        else:
            result = '{0} {1}; {2} N'.format(self._print(intervals[0].start), exprs[0],
                                             self._print(intervals[0].end))

        return result

    def _print_Mul(self, expr):
        "Copied from sympy StrPrinter and modified to remove division."

        prec = precedence(expr)

        c, e = expr.as_coeff_Mul()
        if c < 0:
            expr = _keep_coeff(-c, e)
            sign = "-"
        else:
            sign = ""

        a = []  # items in the numerator
        b = []  # items that are in the denominator (if any)

        if self.order not in ('old', 'none'):
            args = expr.as_ordered_factors()
        else:
            # use make_args in case expr was something like -x -> x
            args = Mul.make_args(expr)

        # Gather args for numerator/denominator
        for item in args:
            if item.is_commutative and item.is_Pow and item.exp.is_Rational and item.exp.is_negative:
                if item.exp != -1:
                    b.append(Pow(item.base, -item.exp, evaluate=False))
                else:
                    b.append(Pow(item.base, -item.exp))
            elif item.is_Rational and item is not S.Infinity:
                if item.p != 1:
                    a.append(Rational(item.p))
                if item.q != 1:
                    b.append(Rational(item.q))
            else:
                a.append(item)

        a = a or [S.One]

        a_str = [self.parenthesize(x, prec) for x in a]
        b_str = [self.parenthesize(x, prec) for x in b]

        if len(b) == 0:
            return sign + '*'.join(a_str)
        elif len(b) == 1:
            # Thermo-Calc's parser can't handle division operators
            return sign + '*'.join(a_str) + "*%s" % self.parenthesize(b[0]**(-1), prec)
        else:
            # TODO: Make this Thermo-Calc compatible by removing division operation
            return sign + '*'.join(a_str) + "/(%s)" % '*'.join(b_str)

    def _print_Pow(self, expr, rational=False):
        "Copied from sympy StrPrinter to remove TC-incompatible Pow simplifications."
        PREC = precedence(expr)

        e = self.parenthesize(expr.exp, PREC)
        if self.printmethod == '_sympyrepr' and expr.exp.is_Rational and expr.exp.q != 1:
            # the parenthesized exp should be '(Rational(a, b))' so strip parens,
            # but just check to be sure.
            if e.startswith('(Rational'):
                return '%s**%s' % (self.parenthesize(expr.base, PREC), e[1:-1])
        return '%s**%s' % (self.parenthesize(expr.base, PREC), e)

    def _print_Infinity(self, expr):
        # Use "default value" though TC's Database Checker complains about this
        return ","

    def _print_Symbol(self, expr):
        if isinstance(expr, v.StateVariable):
            return expr.name
        else:
            # Thermo-Calc likes symbol references to be marked with a '#' at the end
            return expr.name + "#"

    def _print_Function(self, expr):
        func_translations = {'log': 'ln', 'exp': 'exp'}
        if expr.func.__name__.lower() in func_translations:
            return func_translations[expr.func.__name__.lower()] + "(%s)" % self.stringify(expr.args, ", ")
        else:
            raise TypeError("Unable to represent function: %s" %
                             expr.func.__name__)

    def blacklisted(self, expr):
        raise TypeError("Unable to represent expression: %s" %
                        expr.__class__.__name__)


    # blacklist all Matrix printing
    _print_SparseMatrix = \
    _print_MutableSparseMatrix = \
    _print_ImmutableSparseMatrix = \
    _print_Matrix = \
    _print_DenseMatrix = \
    _print_MutableDenseMatrix = \
    _print_ImmutableMatrix = \
    _print_ImmutableDenseMatrix = \
    blacklisted
    # blacklist other operations
    _print_Derivative = \
    _print_Integral = \
    blacklisted
    # blacklist some logical operations
    # These should never show up outside a piecewise function
    # Piecewise handles them directly
    _print_And = \
    _print_Or = \
    _print_Not = \
    blacklisted
    # blacklist some python expressions
    _print_list = \
    _print_tuple = \
    _print_Tuple = \
    _print_dict = \
    _print_Dict = \
    blacklisted


def reflow_text(text, linewidth=80):
    """
    Add line breaks to ensure text doesn't exceed a certain line width.

    Parameters
    ----------
    text : str
    linewidth : int, optional

    Returns
    -------
    reflowed_text : str
    """
    ""
    lines = text.split("\n")
    linebreak_chars = [" ", "$"]
    output_lines = []
    for line in lines:
        if len(line) <= linewidth:
            output_lines.append(line)
        else:
            while len(line) > linewidth:
                linebreak_idx = linewidth-1
                while line[linebreak_idx] not in linebreak_chars:
                    linebreak_idx -= 1
                output_lines.append(line[:linebreak_idx])
                if "$" in line:
                    # previous line was a comment
                    line = "$ " + line[linebreak_idx:]
                else:
                    # Always put some leading spaces at the start of a new line
                    # Otherwise TC may misunderstand the expression
                    line = "  " + line[linebreak_idx:]
            output_lines.append(line)
    return "\n".join(output_lines)


def _apply_new_symbol_names(dbf, symbol_name_map):
    """
    Push changes in symbol names through the Sympy expressions in symbols and parameters

    Parameters
    ----------
    dbf : Database
        A pycalphad Database.
    symbol_name_map : dict
        Map of {old_symbol_name: new_symbol_name}
    """
    # first apply the rename to the keys
    dbf.symbols = {symbol_name_map.get(name, name): expr for name, expr in dbf.symbols.items()}
    # then propagate through to the symbol SymPy expression values
    dbf.symbols = {name: S(expr).xreplace({Symbol(s): Symbol(v) for s, v in symbol_name_map.items()}) for name, expr in dbf.symbols.items()}
    # finally propagate through to the parameters
    for p in dbf._parameters.all():
        dbf._parameters.update({'parameter': S(p['parameter']).xreplace({Symbol(s): Symbol(v) for s, v in symbol_name_map.items()})}, eids=[p.eid])


def write_tdb(dbf, fd, groupby='subsystem', if_incompatible='warn'):
    """
    Write a TDB file from a pycalphad Database object.

    The goal is to produce TDBs that conform to the most restrictive subset of database specifications. Some of these
    can be adjusted for automatically, such as the Thermo-Calc line length limit of 78. Others require changing the
    database in non-trivial ways, such as the maximum length of function names (8). The default is to warn the user when
    attempting to write an incompatible database and the user must choose whether to warn and write the file anyway or
    to fix the incompatibility.

    Currently the supported compatibility fixes are:
    - Line length <= 78 characters (Thermo-Calc)
    - Function names <= 8 characters (Thermo-Calc)

    The current unsupported fixes include:
    - Keyword length <= 2000 characters (Thermo-Calc)
    - Element names <= 2 characters (Thermo-Calc)
    - Phase names <= 24 characters (Thermo-Calc)

    Other TDB compatibility issues required by Thermo-Calc or other software should be reported to the issue tracker.

    Parameters
    ----------
    dbf : Database
        A pycalphad Database.
    fd : file-like
        File descriptor.
    groupby : ['subsystem', 'phase'], optional
        Desired grouping of parameters in the file.
    if_incompatible : string, optional ['raise', 'warn', 'fix']
        Strategy if the database does not conform to the most restrictive database specification.
        The 'warn' option (default) will write out the incompatible database with a warning.
        The 'raise' option will raise a DatabaseExportError.
        The 'ignore' option will write out the incompatible database silently.
        The 'fix' option will rectify the incompatibilities e.g. through name mangling.
    """
    # Before writing anything, check that the TDB is valid and take the appropriate action if not
    if if_incompatible not in ['warn', 'raise', 'ignore', 'fix']:
        raise ValueError('Incorrect options passed to \'if_invalid\'. Valid args are \'raise\', \'warn\', or \'fix\'.')
    # Handle function names > 8 characters
    long_function_names = {k for k in dbf.symbols.keys() if len(k) > 8}
    if len(long_function_names) > 0:
        if if_incompatible == 'raise':
            raise DatabaseExportError('The following function names are beyond the 8 character TDB limit: {}. Use the keyword argument \'if_incompatible\' to control this behavior.'.format(long_function_names))
        elif if_incompatible == 'fix':
            # if we are going to make changes, make the changes to a copy and leave the original object untouched
            dbf = deepcopy(dbf) # TODO: if we do multiple fixes, we should only copy once
            symbol_name_map = {}
            for name in long_function_names:
                hashed_name = 'F' + str(hashlib.md5(name.encode('UTF-8')).hexdigest()).upper()[:7] # this is implictly upper(), but it is explicit here
                symbol_name_map[name] = hashed_name
            _apply_new_symbol_names(dbf, symbol_name_map)
        elif if_incompatible == 'warn':
            warnings.warn('Ignoring that the following function names are beyond the 8 character TDB limit: {}. Use the keyword argument \'if_incompatible\' to control this behavior.'.format(long_function_names))
    # Begin constructing the written database
    writetime = datetime.datetime.now()
    maxlen = 78
    output = ""
    # Comment header block
    # Import here to prevent circular imports
    from pycalphad import __version__
    output += ("$" * maxlen) + "\n"
    output += "$ Date: {}\n".format(writetime.strftime("%Y-%m-%d %H:%M"))
    output += "$ Components: {}\n".format(', '.join(sorted(dbf.elements)))
    output += "$ Phases: {}\n".format(', '.join(sorted(dbf.phases.keys())))
    output += "$ Generated by {} (pycalphad {})\n".format(getpass.getuser(), __version__)
    output += ("$" * maxlen) + "\n\n"
    for element in sorted(dbf.elements):
        output += "ELEMENT {0} BLANK 0 0 0 !\n".format(element.upper())
    if len(dbf.elements) > 0:
        output += "\n"
    for species in sorted(dbf.species, key=lambda s: s.name):
        if species.name not in dbf.elements:
            # construct the charge part of the specie
            if species.charge != 0:
                if species.charge >0:
                    charge_sign = '+'
                else:
                    charge_sign = ''
                charge = '/{}{}'.format(charge_sign, species.charge)
            else:
                charge = ''
            species_constituents = ''.join(['{}{}'.format(el, val) for el, val in sorted(species.constituents.items(), key=lambda t: t[0])])
            output += "SPECIES {0} {1}{2} !\n".format(species.name.upper(), species_constituents, charge)
    if len(dbf.species) > 0:
        output += "\n"
    # Write FUNCTION block
    for name, expr in sorted(dbf.symbols.items()):
        if not isinstance(expr, Piecewise):
            # Non-piecewise exprs need to be wrapped to print
            # Otherwise TC's TDB parser will complain
            expr = Piecewise((expr, And(v.T >= 1, v.T < 10000)))
        expr = TCPrinter().doprint(expr).upper()
        if ';' not in expr:
            expr += '; N'
        output += "FUNCTION {0} {1} !\n".format(name.upper(), expr)
    output += "\n"
    # Boilerplate code
    output += "TYPE_DEFINITION % SEQ * !\n"
    output += "DEFINE_SYSTEM_DEFAULT ELEMENT 2 !\n"
    default_elements = [i.upper() for i in sorted(dbf.elements) if i.upper() == 'VA' or i.upper() == '/-']
    if len(default_elements) > 0:
        output += 'DEFAULT_COMMAND DEFINE_SYSTEM_ELEMENT {} !\n'.format(' '.join(default_elements))
    output += "\n"
    typedef_chars = list("^&*()'ABCDEFGHIJKLMNOPQSRTUVWXYZ")[::-1]
    #  Write necessary TYPE_DEF based on model hints
    typedefs = defaultdict(lambda: ["%"])
    for name, phase_obj in sorted(dbf.phases.items()):
        model_hints = phase_obj.model_hints.copy()
        if ('ordered_phase' in model_hints.keys()) and (model_hints['ordered_phase'] == name):
            new_char = typedef_chars.pop()
            typedefs[name].append(new_char)
            typedefs[model_hints['disordered_phase']].append(new_char)
            output += 'TYPE_DEFINITION {} GES AMEND_PHASE_DESCRIPTION {} DISORDERED_PART {} !\n'\
                .format(new_char, model_hints['ordered_phase'].upper(),
                        model_hints['disordered_phase'].upper())
            del model_hints['ordered_phase']
            del model_hints['disordered_phase']
        if ('disordered_phase' in model_hints.keys()) and (model_hints['disordered_phase'] == name):
            # We handle adding the correct typedef when we write the ordered phase
            del model_hints['ordered_phase']
            del model_hints['disordered_phase']
        if 'ihj_magnetic_afm_factor' in model_hints.keys():
            new_char = typedef_chars.pop()
            typedefs[name].append(new_char)
            output += 'TYPE_DEFINITION {} GES AMEND_PHASE_DESCRIPTION {} MAGNETIC {} {} !\n'\
                .format(new_char, name.upper(), model_hints['ihj_magnetic_afm_factor'],
                        model_hints['ihj_magnetic_structure_factor'])
            del model_hints['ihj_magnetic_afm_factor']
            del model_hints['ihj_magnetic_structure_factor']
        if len(model_hints) > 0:
            # Some model hints were not properly consumed
            raise ValueError('Not all model hints are supported: {}'.format(model_hints))
    # Perform a second loop now that all typedefs / model hints are consistent
    for name, phase_obj in sorted(dbf.phases.items()):
        output += "PHASE {0} {1}  {2} {3} !\n".format(name.upper(), ''.join(typedefs[name]),
                                                      len(phase_obj.sublattices),
                                                      ' '.join([str(i) for i in phase_obj.sublattices]))
        constituents = ':'.join([','.join(sorted(subl)) for subl in phase_obj.constituents])
        output += "CONSTITUENT {0} :{1}: !\n".format(name.upper(), constituents)
        output += "\n"

    # PARAMETERs by subsystem
    param_sorted = defaultdict(lambda: list())
    paramtuple = namedtuple('ParamTuple', ['phase_name', 'parameter_type', 'complexity', 'constituent_array',
                                           'parameter_order', 'diffusing_species', 'parameter', 'reference'])
    for param in dbf._parameters.all():
        if groupby == 'subsystem':
            components = set()
            for subl in param['constituent_array']:
                components |= set(subl)
            if param['diffusing_species'] is not None:
                components |= {param['diffusing_species']}
            # Wildcard operator is not a component
            components -= {'*'}
            # Remove vacancy if it's not the only component (pure vacancy endmember)
            if len(components) > 1:
                components -= {'VA'}
            components = tuple(sorted([c.upper() for c in components]))
            grouping = components
        elif groupby == 'phase':
            grouping = param['phase_name'].upper()
        else:
            raise ValueError('Unknown groupby attribute \'{}\''.format(groupby))
        # We use the complexity parameter to help with sorting the parameters logically
        param_sorted[grouping].append(paramtuple(param['phase_name'], param['parameter_type'],
                                                 sum([len(i) for i in param['constituent_array']]),
                                                 param['constituent_array'], param['parameter_order'],
                                                 param['diffusing_species'], param['parameter'],
                                                 param['reference']))

    def write_parameter(param_to_write):
        constituents = ':'.join([','.join(sorted([i.upper() for i in subl]))
                         for subl in param_to_write.constituent_array])
        # TODO: Handle references
        paramx = param_to_write.parameter
        if not isinstance(paramx, Piecewise):
            # Non-piecewise parameters need to be wrapped to print correctly
            # Otherwise TC's TDB parser will fail
            paramx = Piecewise((paramx, And(v.T >= 1, v.T < 10000)))
        exprx = TCPrinter().doprint(paramx).upper()
        if ';' not in exprx:
            exprx += '; N'
        if param_to_write.diffusing_species is not None:
            ds = "&" + param_to_write.diffusing_species
        else:
            ds = ""
        return "PARAMETER {}({}{},{};{}) {} !\n".format(param_to_write.parameter_type.upper(),
                                                        param_to_write.phase_name.upper(),
                                                        ds,
                                                        constituents,
                                                        param_to_write.parameter_order,
                                                        exprx)
    if groupby == 'subsystem':
        for num_species in range(1, 5):
            subsystems = list(itertools.combinations(sorted([i.name.upper() for i in dbf.species]), num_species))
            for subsystem in subsystems:
                parameters = sorted(param_sorted[subsystem])
                if len(parameters) > 0:
                    output += "\n\n"
                    output += "$" * maxlen + "\n"
                    output += "$ {}".format('-'.join(sorted(subsystem)).center(maxlen, " ")[2:-1]) + "$\n"
                    output += "$" * maxlen + "\n"
                    output += "\n"
                    for parameter in parameters:
                        output += write_parameter(parameter)
        # Don't generate combinatorics for multi-component subsystems or we'll run out of memory
        if len(dbf.species) > 4:
            subsystems = [k for k in param_sorted.keys() if len(k) > 4]
            for subsystem in subsystems:
                parameters = sorted(param_sorted[subsystem])
                for parameter in parameters:
                    output += write_parameter(parameter)
    elif groupby == 'phase':
        for phase_name in sorted(dbf.phases.keys()):
            parameters = sorted(param_sorted[phase_name])
            if len(parameters) > 0:
                output += "\n\n"
                output += "$" * maxlen + "\n"
                output += "$ {}".format(phase_name.upper().center(maxlen, " ")[2:-1]) + "$\n"
                output += "$" * maxlen + "\n"
                output += "\n"
                for parameter in parameters:
                    output += write_parameter(parameter)
    else:
        raise ValueError('Unknown groupby attribute {}'.format(groupby))
    # Reflow text to respect character limit per line
    fd.write(reflow_text(output, linewidth=maxlen))


def read_tdb(dbf, fd):
    """
    Parse a TDB file into a pycalphad Database object.

    Parameters
    ----------
    dbf : Database
        A pycalphad Database.
    fd : file-like
        File descriptor.
    """
    lines = fd.read()
    lines = lines.replace('\t', ' ')
    lines = lines.strip()
    # Split the string by newlines
    splitlines = lines.split('\n')
    # Remove extra whitespace inside line
    splitlines = [' '.join(k.split()) for k in splitlines]
    # Remove comments
    splitlines = [k.strip().split('$', 1)[0] for k in splitlines]
    # Remove everything after command delimiter, but keep the delimiter so we can split later
    splitlines = [k.split('!')[0] + ('!' if len(k.split('!')) > 1 else '') for k in splitlines]
    # Combine everything back together
    lines = ' '.join(splitlines)
    # Now split by the command delimeter
    commands = lines.split('!')

    # Temporary storage while we process type definitions
    dbf.tdbtypedefs = {}

    for command in commands:
        if len(command) == 0:
            continue
        tokens = None
        try:
            tokens = _tdb_grammar().parseString(command)
            _TDB_PROCESSOR[tokens[0]](dbf, *tokens[1:])
        except ParseException:
            print("Failed while parsing: " + command)
            print("Tokens: " + str(tokens))
            raise
    del dbf.tdbtypedefs


Database.register_format("tdb", read=read_tdb, write=write_tdb)<|MERGE_RESOLUTION|>--- conflicted
+++ resolved
@@ -185,11 +185,7 @@
         .setParseAction(lambda t: [float(t[0])])
     # symbol name, e.g., phase name, function name
     symbol_name = Word(alphanums+'_:', min=1)
-<<<<<<< HEAD
-    ref_phase_name = symbol_name = Word(alphanums+'_:()/', min=1)
-=======
     ref_phase_name = symbol_name = Word(alphanums+'_-:()/', min=1)
->>>>>>> a46cbdac
     # species name, e.g., CO2, AL, FE3+
     species_name = Word(alphanums+'+-*/_.', min=1) + Optional(Suppress('%'))
     # constituent arrays are colon-delimited
