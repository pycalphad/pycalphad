--- conflicted
+++ resolved
@@ -103,18 +103,13 @@
 
     None : if point is global min or global min was unable to be found
     """
-<<<<<<< HEAD
     dbf = system_info["dbf"]
     comps = system_info["comps"]
     phases = system_info["phases"]
     models = system_info["models"]
     phase_records = system_info["phase_records"]
 
-    #Get driving force and find index that maximized driving force
-=======
-    dbf, comps, phases, models, phase_records = system_info["dbf"], system_info["comps"], system_info["phases"], system_info["models"], system_info["phase_records"]
     # Get driving force and find index that maximized driving force
->>>>>>> 47dd0a2f
     state_conds = {str(key): point.global_conditions[key] for key in STATEVARS}
     points = calculate(dbf, comps, phases, model=models, phase_records=phase_records, output="GM", to_xarray=False, pdens=pdens, **state_conds)
     gm = np.squeeze(points.GM)
@@ -217,13 +212,8 @@
             return True
 
     return True
-<<<<<<< HEAD
     
 def create_node_from_different_points(new_point: Point, orig_cs: list[CompositionSet], axis_vars : list[v.StateVariable]):
-=======
-
-def create_node_from_different_points(new_point: Point, orig_cs: list[CompositionSet], axis_vars):
->>>>>>> 47dd0a2f
     """
     Between two points with different composition sets (only 1 different CS)
     Compute the node, freeing up the axis var and solving for it
