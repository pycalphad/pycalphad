"""
The calculate module contains a routine for calculating the
property surface of a system.
"""

from __future__ import division
from pycalphad.codegen.callables import build_phase_records
from pycalphad import ConditionError
from pycalphad.core.utils import point_sample, generate_dof
from pycalphad.core.utils import endmember_matrix, unpack_kwarg
from pycalphad.core.utils import broadcast_to, filter_phases, unpack_condition,\
    unpack_components, get_state_variables, instantiate_models
from pycalphad.core.light_dataset import LightDataset
from pycalphad.core.cache import cacheit
from pycalphad.core.phase_rec import PhaseRecord
import pycalphad.variables as v
import numpy as np
import itertools
import collections
from xarray import Dataset, concat
from collections import OrderedDict


def _generate_fake_points(components, statevar_dict, energy_limit, output, maximum_internal_dof, broadcast):
    """
    Generate points for a fictitious hyperplane used as a starting point for energy minimization.
    """
    coordinate_dict = {'component': components}
    largest_energy = float(energy_limit)
    if largest_energy < 0:
        largest_energy *= 0.01
    else:
        largest_energy *= 10
    if broadcast:
        output_columns = [str(x) for x in statevar_dict.keys()] + ['points']
        statevar_shape = tuple(len(np.atleast_1d(x)) for x in statevar_dict.values())
        coordinate_dict.update({str(key): value for key, value in statevar_dict.items()})
        # The internal dof for the fake points are all NaNs
        expanded_points = np.full(statevar_shape + (len(components), maximum_internal_dof), np.nan)
        data_arrays = {'X': (output_columns + ['component'],
                             broadcast_to(np.eye(len(components)), statevar_shape + (len(components), len(components)))),
                       'Y': (output_columns + ['internal_dof'], expanded_points),
                       'Phase': (output_columns, np.full(statevar_shape + (len(components),), '_FAKE_', dtype='S6')),
                       output: (output_columns, np.full(statevar_shape + (len(components),), largest_energy))
                       }
    else:
        output_columns = ['points']
        statevar_shape = (len(components) * max([len(np.atleast_1d(x)) for x in statevar_dict.values()]),)
        # The internal dof for the fake points are all NaNs
        expanded_points = np.full(statevar_shape + (maximum_internal_dof,), np.nan)
        data_arrays = {'X': (output_columns + ['component'],
                             broadcast_to(np.tile(np.eye(len(components)), (statevar_shape[0] / len(components), 1)),
                                                  statevar_shape + (len(components),))),
                       'Y': (output_columns + ['internal_dof'], expanded_points),
                       'Phase': (output_columns, np.full(statevar_shape, '_FAKE_', dtype='S6')),
                       output: (output_columns, np.full(statevar_shape, largest_energy))
                       }
        # Add state variables as data variables if broadcast=False
        data_arrays.update({str(key): (output_columns, np.repeat(value, len(components)))
                            for key, value in statevar_dict.items()})
    return Dataset(data_arrays, coords=coordinate_dict)


@cacheit
def _sample_phase_constitution(phase_name, phase_constituents, sublattice_dof, species,
                               variables, sampler, fixed_grid, pdens):
    """
    Sample the internal degrees of freedom of a phase.

    Parameters
    ----------
    phase_name
    phase_constituents
    sublattice_dof
    species
    variables
    sampler
    fixed_grid
    pdens

    Returns
    -------
    ndarray of points
    """
    # Eliminate pure vacancy endmembers from the calculation
    vacancy_indices = list()
    for idx, sublattice in enumerate(phase_constituents):
        active_in_subl = sorted(set(phase_constituents[idx]).intersection(species))
        is_vacancy = [spec.number_of_atoms == 0 for spec in active_in_subl]
        subl_va_indices = list(idx for idx, x in enumerate(is_vacancy) if x == True)
        vacancy_indices.append(subl_va_indices)
    if len(vacancy_indices) != len(phase_constituents):
        vacancy_indices = None
    # Add all endmembers to guarantee their presence
    points = endmember_matrix(sublattice_dof,
                              vacancy_indices=vacancy_indices)
    if fixed_grid is True:
        # Sample along the edges of the endmembers
        # These constitution space edges are often the equilibrium points!
        em_pairs = list(itertools.combinations(points, 2))
        lingrid = np.linspace(0, 1, pdens)
        extra_points = [first_em * lingrid[np.newaxis].T +
                        second_em * lingrid[::-1][np.newaxis].T
                        for first_em, second_em in em_pairs]
        points = np.concatenate(list(itertools.chain([points], extra_points)))

    # Sample composition space for more points
    if sum(sublattice_dof) > len(sublattice_dof):
        points = np.concatenate((points,
                                 sampler(sublattice_dof,
                                         pdof=pdens)
                                 ))
    # Filter out nan's that may have slipped in if we sampled too high a vacancy concentration
    # Issues with this appear to be platform-dependent
    points = points[~np.isnan(points).any(axis=-1)]
    # Ensure that points has the correct dimensions and dtype
    points = np.atleast_2d(np.asarray(points, dtype=np.float))
    return points


def _compute_phase_values(species, statevar_dict,
                          points, phase_record, output, maximum_internal_dof, broadcast=True, fake_points=False,
                          largest_energy=None):
    """
    Calculate output values for a particular phase.

    Parameters
    ----------
    Species : list
        Species to consider in the calculation.
    statevar_dict : OrderedDict {str -> float or sequence}
        Mapping of state variables to desired values. This will broadcast if necessary.
    points : ndarray
        Inputs to 'func', except state variables. Columns should be in 'variables' order.
    phase_record : PhaseRecord
        Contains callable for energy and phase metadata.
    output : string
        Desired name of the output result in the Dataset.
    maximum_internal_dof : int
        Largest number of internal degrees of freedom of any phase. This is used
        to guarantee different phase's Datasets can be concatenated.
    broadcast : bool
        If True, broadcast state variables against each other to create a grid.
        If False, assume state variables are given as equal-length lists (or single-valued).
    fake_points : bool, optional (Default: False)
        If True, the first few points of the output surface will be fictitious
        points used to define an equilibrium hyperplane guaranteed to be above
        all the other points. This is used for convex hull computations.

    Returns
    -------
    Dataset of the output attribute as a function of state variables

    Examples
    --------
    None yet.
    """
    if broadcast:
        # Broadcast compositions and state variables along orthogonal axes
        # This lets us eliminate an expensive Python loop
        statevars = np.meshgrid(*itertools.chain(statevar_dict.values(),
                                                     [np.empty(points.shape[-2])]),
                                    sparse=True, indexing='ij')[:-1]
        points = broadcast_to(points, tuple(len(np.atleast_1d(x)) for x in statevar_dict.values()) + points.shape[-2:])
    else:
        statevars = list(np.atleast_1d(x) for x in statevar_dict.values())
        statevars_ = []
        for statevar in statevars:
            if (len(statevar) != len(points)) and (len(statevar) == 1):
                statevar = np.repeat(statevar, len(points))
            if (len(statevar) != len(points)) and (len(statevar) != 1):
                raise ValueError('Length of state variable list and number of given points must be equal when '
                                 'broadcast=False.')
            statevars_.append(statevar)
        statevars = statevars_
    pure_elements = [list(x.constituents.keys()) for x in species]
    pure_elements = sorted(set([el.upper() for constituents in pure_elements for el in constituents]))
    pure_elements = [x for x in pure_elements if x != 'VA']
    # func may only have support for vectorization along a single axis (no broadcasting)
    # we need to force broadcasting and flatten the result before calling
    bc_statevars = np.ascontiguousarray([broadcast_to(x, points.shape[:-1]).reshape(-1) for x in statevars])
    pts = points.reshape(-1, points.shape[-1])
    dof = np.ascontiguousarray(np.concatenate((bc_statevars.T, pts), axis=1))
    phase_output = np.zeros(dof.shape[0], order='C')
    phase_compositions = np.zeros((dof.shape[0], len(pure_elements)), order='F')
    phase_record.obj_2d(phase_output, dof)
    for el_idx in range(len(pure_elements)):
        phase_record.mass_obj_2d(phase_compositions[:, el_idx], dof, el_idx)

    max_tieline_vertices = len(pure_elements)
    if isinstance(phase_output, (float, int)):
        phase_output = broadcast_to(phase_output, points.shape[:-1])
    if isinstance(phase_compositions, (float, int)):
        phase_compositions = broadcast_to(phase_output, points.shape[:-1] + (len(pure_elements),))
    phase_output = np.asarray(phase_output, dtype=np.float)
    phase_output.shape = points.shape[:-1]
    phase_compositions = np.asarray(phase_compositions, dtype=np.float)
    phase_compositions.shape = points.shape[:-1] + (len(pure_elements),)
    if fake_points:
        phase_output = np.concatenate((broadcast_to(largest_energy, points.shape[:-2] + (max_tieline_vertices,)), phase_output), axis=-1)
        phase_names = np.concatenate((broadcast_to('_FAKE_', points.shape[:-2] + (max_tieline_vertices,)),
                                      np.full(points.shape[:-1], phase_record.phase_name, dtype='U' + str(len(phase_record.phase_name)))), axis=-1)
    else:
        phase_names = np.full(points.shape[:-1], phase_record.phase_name, dtype='U'+str(len(phase_record.phase_name)))
    if fake_points:
        phase_compositions = np.concatenate((np.broadcast_to(np.eye(len(pure_elements)), points.shape[:-2] + (max_tieline_vertices, len(pure_elements))), phase_compositions), axis=-2)

    coordinate_dict = {'component': pure_elements}
    # Resize 'points' so it has the same number of columns as the maximum
    # number of internal degrees of freedom of any phase in the calculation.
    # We do this so that everything is aligned for concat.
    # Waste of memory? Yes, but the alternatives are unclear.
    # In each case, first check if we need to do this...
    # It can be expensive for many points (~14s for 500M points)
    if fake_points:
        desired_shape = points.shape[:-2] + (max_tieline_vertices + points.shape[-2], maximum_internal_dof)
        expanded_points = np.full(desired_shape, np.nan)
        expanded_points[..., len(pure_elements):, :points.shape[-1]] = points
    else:
        desired_shape = points.shape[:-1] + (maximum_internal_dof,)
        if points.shape == desired_shape:
            expanded_points = points
        else:
            # TODO: most optimal solution would be to take pre-extended arrays as an argument and remove this
            # This still copies the array, but is more efficient than filling
            # an array with np.nan, then copying the existing points
            append_nans = np.full(desired_shape[:-1] + (desired_shape[-1] - points.shape[-1],), np.nan)
            expanded_points = np.append(points, append_nans, axis=-1)
    if broadcast:
        coordinate_dict.update({key: np.atleast_1d(value) for key, value in statevar_dict.items()})
        output_columns = [str(x) for x in statevar_dict.keys()] + ['points']
    else:
        output_columns = ['points']
    data_arrays = {'X': (output_columns + ['component'], phase_compositions),
                   'Phase': (output_columns, phase_names),
                   'Y': (output_columns + ['internal_dof'], expanded_points),
                   output: (['dim_'+str(i) for i in range(len(phase_output.shape) - len(output_columns))] + output_columns, phase_output)
                   }
    if not broadcast:
        # Add state variables as data variables rather than as coordinates
        for sym, vals in zip(statevar_dict.keys(), statevars):
            data_arrays.update({sym: (output_columns, vals)})
    return LightDataset(data_arrays, coords=coordinate_dict)


def calculate(dbf, comps, phases, mode=None, output='GM', fake_points=False, broadcast=True, parameters=None, to_xarray=True, **kwargs):
    """
    Sample the property surface of 'output' containing the specified
    components and phases. Model parameters are taken from 'dbf' and any
    state variables (T, P, etc.) can be specified as keyword arguments.

    Parameters
    ----------
    dbf : Database
        Thermodynamic database containing the relevant parameters.
    comps : str or sequence
        Names of components to consider in the calculation or species instancies.
    phases : str or sequence
        Names of phases to consider in the calculation.
    mode : string, optional
        See 'make_callable' docstring for details.
    output : string, optional
        Model attribute to sample.
    fake_points : bool, optional (Default: False)
        If True, the first few points of the output surface will be fictitious
        points used to define an equilibrium hyperplane guaranteed to be above
        all the other points. This is used for convex hull computations.
    broadcast : bool, optional
        If True, broadcast given state variable lists against each other to create a grid.
        If False, assume state variables are given as equal-length lists.
    points : ndarray or a dict of phase names to ndarray, optional
        Columns of ndarrays must be internal degrees of freedom (site fractions), sorted.
        If this is not specified, points will be generated automatically.
    pdens : int, a dict of phase names to int, or a seq of both, optional
        Number of points to sample per degree of freedom.
        Default: 2000; Default when called from equilibrium(): 500
    model : Model, a dict of phase names to Model, or a seq of both, optional
        Model class to use for each phase.
    sampler : callable, a dict of phase names to callable, or a seq of both, optional
        Function to sample phase constitution space.
        Must have same signature as 'pycalphad.core.utils.point_sample'
    grid_points : bool, a dict of phase names to bool, or a seq of both, optional (Default: True)
        Whether to add evenly spaced points between end-members.
        The density of points is determined by 'pdens'
    parameters : dict, optional
        Maps SymPy Symbol to numbers, for overriding the values of parameters in the Database.

    Returns
    -------
    Dataset of the sampled attribute as a function of state variables

    Examples
    --------
    None yet.
    """
    # Here we check for any keyword arguments that are special, i.e.,
    # there may be keyword arguments that aren't state variables
    pdens_dict = unpack_kwarg(kwargs.pop('pdens', 2000), default_arg=2000)
    points_dict = unpack_kwarg(kwargs.pop('points', None), default_arg=None)
    callables = kwargs.pop('callables', {})
    sampler_dict = unpack_kwarg(kwargs.pop('sampler', None), default_arg=None)
    fixedgrid_dict = unpack_kwarg(kwargs.pop('grid_points', True), default_arg=True)
    parameters = parameters or dict()
    if isinstance(parameters, dict):
        parameters = OrderedDict(sorted(parameters.items(), key=str))
    if isinstance(phases, str):
        phases = [phases]
    if isinstance(comps, (str, v.Species)):
        comps = [comps]
    species = sorted(unpack_components(dbf, comps))
    if points_dict is None and broadcast is False:
        raise ValueError('The \'points\' keyword argument must be specified if broadcast=False is also given.')
    nonvacant_species = [x for x in sorted(species) if x.number_of_atoms > 0]

    all_phase_data = []
    largest_energy = 1e10

    # Consider only the active phases
<<<<<<< HEAD
    list_of_possible_phases = filter_phases(dbf, species)
    active_phases = sorted(set(list_of_possible_phases).intersection(set(phases)))
    active_phases = {name: dbf.phases[name] for name in active_phases}
=======
    list_of_possible_phases = filter_phases(dbf, comps)
>>>>>>> ac380f50
    if len(list_of_possible_phases) == 0:
        raise ConditionError('There are no phases in the Database that can be active with components {0}'.format(comps))
    active_phases = {name: dbf.phases[name] for name in filter_phases(dbf, comps, phases)}
    if len(active_phases) == 0:
        raise ConditionError('None of the passed phases ({0}) are active. List of possible phases: {1}.'.format(phases, list_of_possible_phases))

    models = instantiate_models(dbf, species, list(active_phases.keys()), model=kwargs.pop('model', None), parameters=parameters)

    if isinstance(output, (list, tuple, set)):
        raise NotImplementedError('Only one property can be specified in calculate() at a time')
    output = output if output is not None else 'GM'

    # Implicitly add 'N' state variable as a string to keyword arguements if it's not passed
    if kwargs.get('N') is None:
        kwargs['N'] = 1
    if np.any(np.array(kwargs['N']) != 1):
        raise ConditionError('N!=1 is not yet supported, got N={}'.format(kwargs['N']))

    # TODO: conditions dict of StateVariable instances should become part of the calculate API
    statevar_strings = [sv for sv in kwargs.keys() if getattr(v, sv) is not None]
    # If we don't do this, sympy will get confused during substitution
    statevar_dict = dict((v.StateVariable(key), unpack_condition(value)) for key, value in kwargs.items() if key in statevar_strings)
    # Sort after default state variable check to fix gh-116
    statevar_dict = collections.OrderedDict(sorted(statevar_dict.items(), key=lambda x: str(x[0])))
    phase_records = build_phase_records(dbf, species, active_phases, statevar_dict,
                                   models=models, parameters=parameters,
                                   output=output, callables=callables, build_gradients=False, build_hessians=False,
                                   verbose=kwargs.pop('verbose', False))
    str_statevar_dict = collections.OrderedDict((str(key), unpack_condition(value)) \
                                                for (key, value) in statevar_dict.items())
    maximum_internal_dof = max(len(models[phase_name].site_fractions) for phase_name in active_phases)
    for phase_name, phase_obj in sorted(active_phases.items()):
        mod = models[phase_name]
        phase_record = phase_records[phase_name]
        points = points_dict[phase_name]
        variables, sublattice_dof = generate_dof(phase_obj, mod.species)
        if points is None:
            points = _sample_phase_constitution(phase_name, phase_obj.constituents, sublattice_dof, species,
                                                tuple(variables), sampler_dict[phase_name] or point_sample,
                                                fixedgrid_dict[phase_name], pdens_dict[phase_name])
        points = np.atleast_2d(points)

        fp = fake_points and (phase_name == sorted(active_phases.keys())[0])
        phase_ds = _compute_phase_values(nonvacant_species, str_statevar_dict,
                                         points, phase_record, output,
                                         maximum_internal_dof, broadcast=broadcast,
                                         largest_energy=float(largest_energy), fake_points=fp)
        all_phase_data.append(phase_ds)

    # speedup for single-phase case (found by profiling)
    if len(all_phase_data) > 1:
        concatenated_coords = all_phase_data[0].coords

        data_vars = all_phase_data[0].data_vars
        concatenated_data_vars = {}
        for var in data_vars.keys():
            data_coords = data_vars[var][0]
            points_idx = data_coords.index('points')  # concatenation axis
            arrs = []
            for phase_data in all_phase_data:
                arrs.append(getattr(phase_data, var))
            concat_data = np.concatenate(arrs, axis=points_idx)
            concatenated_data_vars[var] = (data_coords, concat_data)
        final_ds = LightDataset(data_vars=concatenated_data_vars, coords=concatenated_coords)
    else:
        final_ds = all_phase_data[0]
    if to_xarray:
        return final_ds.get_dataset()
    else:
        return final_ds<|MERGE_RESOLUTION|>--- conflicted
+++ resolved
@@ -243,7 +243,7 @@
     return LightDataset(data_arrays, coords=coordinate_dict)
 
 
-def calculate(dbf, comps, phases, mode=None, output='GM', fake_points=False, broadcast=True, parameters=None, to_xarray=True, **kwargs):
+def calculate(dbf, species, phases, mode=None, output='GM', fake_points=False, broadcast=True, parameters=None, to_xarray=True, **kwargs):
     """
     Sample the property surface of 'output' containing the specified
     components and phases. Model parameters are taken from 'dbf' and any
@@ -253,8 +253,8 @@
     ----------
     dbf : Database
         Thermodynamic database containing the relevant parameters.
-    comps : str or sequence
-        Names of components to consider in the calculation or species instancies.
+    species : str or sequence
+        Names of species or components to consider in the calculation or species instancies.
     phases : str or sequence
         Names of phases to consider in the calculation.
     mode : string, optional
@@ -305,9 +305,9 @@
         parameters = OrderedDict(sorted(parameters.items(), key=str))
     if isinstance(phases, str):
         phases = [phases]
-    if isinstance(comps, (str, v.Species)):
-        comps = [comps]
-    species = sorted(unpack_components(dbf, comps))
+    if isinstance(species, (str, v.Species)):
+        species = [species]
+    species = sorted(unpack_components(dbf, species))
     if points_dict is None and broadcast is False:
         raise ValueError('The \'points\' keyword argument must be specified if broadcast=False is also given.')
     nonvacant_species = [x for x in sorted(species) if x.number_of_atoms > 0]
@@ -316,16 +316,10 @@
     largest_energy = 1e10
 
     # Consider only the active phases
-<<<<<<< HEAD
     list_of_possible_phases = filter_phases(dbf, species)
-    active_phases = sorted(set(list_of_possible_phases).intersection(set(phases)))
-    active_phases = {name: dbf.phases[name] for name in active_phases}
-=======
-    list_of_possible_phases = filter_phases(dbf, comps)
->>>>>>> ac380f50
     if len(list_of_possible_phases) == 0:
         raise ConditionError('There are no phases in the Database that can be active with components {0}'.format(comps))
-    active_phases = {name: dbf.phases[name] for name in filter_phases(dbf, comps, phases)}
+    active_phases = {name: dbf.phases[name] for name in filter_phases(dbf, species, phases)}
     if len(active_phases) == 0:
         raise ConditionError('None of the passed phases ({0}) are active. List of possible phases: {1}.'.format(phases, list_of_possible_phases))
 
