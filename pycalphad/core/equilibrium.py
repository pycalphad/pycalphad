"""
The equilibrium module defines routines for interacting with
calculated phase equilibria.
"""
from __future__ import print_function
import warnings
import pycalphad.variables as v
from pycalphad.core.utils import unpack_kwarg
from pycalphad.core.utils import unpack_components, unpack_condition, unpack_phases, filter_phases
from pycalphad import calculate, Model
from pycalphad.core.starting_point import starting_point
from pycalphad.core.sympydiff_utils import build_functions
from pycalphad.core.phase_rec import PhaseRecord_from_cython
from pycalphad.core.constants import MIN_SITE_FRACTION
from pycalphad.core.constraints import build_constraints
from pycalphad.core.eqsolver import _solve_eq_at_conditions
<<<<<<< HEAD
=======
from pycalphad.core.solver import InteriorPointSolver
from sympy import Add, Symbol
>>>>>>> 7e188908
import dask
from dask import delayed
import dask.multiprocessing
try:
    import dask.local
except ImportError:
    import dask.async
    dask.local = dask.async
from xarray import Dataset
import numpy as np
from collections import OrderedDict
from datetime import datetime


class EquilibriumError(Exception):
    "Exception related to calculation of equilibrium."
    pass


class ConditionError(EquilibriumError):
    "Exception related to equilibrium conditions."
    pass


def _adjust_conditions(conds):
    "Adjust conditions values to be within the numerical limit of the solver."
    new_conds = OrderedDict()
    for key, value in sorted(conds.items(), key=str):
        if key == str(key):
            key = getattr(v, key, key)
        if isinstance(key, v.Composition):
            new_conds[key] = [max(val, MIN_SITE_FRACTION*1000) for val in unpack_condition(value)]
        else:
            new_conds[key] = unpack_condition(value)
    return new_conds


def _merge_property_slices(properties, chunk_grid, slices, conds_keys, results):
    "Merge back together slices of 'properties'."
    for prop_slice, prop_arr in zip(chunk_grid, results):
        if not isinstance(prop_arr, Dataset):
            print('Error: {}'.format(prop_arr))
            continue
        all_coords = dict(zip(conds_keys, [np.atleast_1d(sl)[ch]
                                                               for ch, sl in zip(prop_slice, slices)]))
        for dv in properties.data_vars.keys():
            # Have to be very careful with how we assign to 'properties' here
            # We may accidentally assign to a copy unless we index the data variable first
            dv_coords = {key: val for key, val in all_coords.items() if key in properties[dv].coords.keys()}
            properties[dv][dv_coords] = prop_arr[dv]
    return properties

def _eqcalculate(dbf, comps, phases, conditions, output, data=None, per_phase=False, **kwargs):
    """
    WARNING: API/calling convention not finalized.
    Compute the *equilibrium value* of a property.
    This function differs from `calculate` in that it computes
    thermodynamic equilibrium instead of randomly sampling the
    internal degrees of freedom of a phase.
    Because of that, it's slower than `calculate`.
    This plugs in the equilibrium phase and site fractions
    to compute a thermodynamic property defined in a Model.

    Parameters
    ----------
    dbf : Database
        Thermodynamic database containing the relevant parameters.
    comps : list
        Names of components to consider in the calculation.
    phases : list or dict
        Names of phases to consider in the calculation.
    conditions : dict or (list of dict)
        StateVariables and their corresponding value.
    output : str
        Equilibrium model property (e.g., CPM, HM, etc.) to compute.
        This must be defined as an attribute in the Model class of each phase.
    data : Dataset, optional
        Previous result of call to `equilibrium`.
        Should contain the equilibrium configurations at the conditions of interest.
        If the databases are not the same as in the original calculation,
        the results may be meaningless. If None, `equilibrium` will be called.
        Specifying this keyword argument can save the user some time if several properties
        need to be calculated in succession.
    per_phase : bool, optional
        If True, compute and return the property for each phase present.
        If False, return the total system value, weighted by the phase fractions.
    kwargs
        Passed to `calculate`.

    Returns
    -------
    Dataset of property as a function of equilibrium conditions
    """
    if data is None:
        data = equilibrium(dbf, comps, phases, conditions)
    active_phases = unpack_phases(phases) or sorted(dbf.phases.keys())
    conds = _adjust_conditions(conditions)
    indep_vars = ['P', 'T']
    # TODO: Rewrite this to use the coord dict from 'data'
    str_conds = OrderedDict((str(key), value) for key, value in conds.items())
    indep_vals = list([float(x) for x in np.atleast_1d(val)]
                      for key, val in str_conds.items() if key in indep_vars)
    coord_dict = str_conds.copy()
    components = [x for x in sorted(comps)]
    desired_active_pure_elements = [list(x.constituents.keys()) for x in components]
    desired_active_pure_elements = [el.upper() for constituents in desired_active_pure_elements for el in constituents]
    pure_elements = sorted(set([x for x in desired_active_pure_elements if x != 'VA']))
    coord_dict['vertex'] = np.arange(len(pure_elements) + 1)  # +1 is to accommodate the degenerate degree of freedom at the invariant reactions
    grid_shape = np.meshgrid(*coord_dict.values(),
                             indexing='ij', sparse=False)[0].shape
    prop_shape = grid_shape
    prop_dims = list(str_conds.keys()) + ['vertex']

    result = Dataset({output: (prop_dims, np.full(prop_shape, np.nan))}, coords=coord_dict)
    # For each phase select all conditions where that phase exists
    # Perform the appropriate calculation and then write the result back
    for phase in active_phases:
        dof = sum([len(x) for x in dbf.phases[phase].constituents])
        current_phase_indices = (data.Phase.values == phase)
        if ~np.any(current_phase_indices):
            continue
        points = data.Y.values[np.nonzero(current_phase_indices)][..., :dof]
        statevar_indices = np.nonzero(current_phase_indices)[:len(indep_vals)]
        statevars = {key: np.take(np.asarray(vals), idx)
                     for key, vals, idx in zip(indep_vars, indep_vals, statevar_indices)}
        statevars.update(kwargs)
        if statevars.get('mode', None) is None:
            statevars['mode'] = 'numpy'
        calcres = calculate(dbf, comps, [phase], output=output,
                            points=points, broadcast=False, **statevars)
        result[output].values[np.nonzero(current_phase_indices)] = calcres[output].values
    if not per_phase:
        result[output] = (result[output] * data['NP']).sum(dim='vertex', skipna=True)
    else:
        result['Phase'] = data['Phase'].copy()
        result['NP'] = data['NP'].copy()
    return result

def equilibrium(dbf, comps, phases, conditions, output=None, model=None,
                verbose=False, broadcast=True, calc_opts=None,
                scheduler=dask.local.get_sync,
                parameters=None, solver=None, **kwargs):
    """
    Calculate the equilibrium state of a system containing the specified
    components and phases, under the specified conditions.

    Parameters
    ----------
    dbf : Database
        Thermodynamic database containing the relevant parameters.
    comps : list
        Names of components to consider in the calculation.
    phases : list or dict
        Names of phases to consider in the calculation.
    conditions : dict or (list of dict)
        StateVariables and their corresponding value.
    output : str or list of str, optional
        Additional equilibrium model properties (e.g., CPM, HM, etc.) to compute.
        These must be defined as attributes in the Model class of each phase.
    model : Model, a dict of phase names to Model, or a seq of both, optional
        Model class to use for each phase.
    verbose : bool, optional
        Print details of calculations. Useful for debugging.
    broadcast : bool
        If True, broadcast conditions against each other. This will compute all combinations.
        If False, each condition should be an equal-length list (or single-valued).
        Disabling broadcasting is useful for calculating equilibrium at selected conditions,
        when those conditions don't comprise a grid.
    calc_opts : dict, optional
        Keyword arguments to pass to `calculate`, the energy/property calculation routine.
    scheduler : Dask scheduler, optional
        Job scheduler for performing the computation.
        If None, return a Dask graph of the computation instead of actually doing it.
    parameters : dict, optional
        Maps SymPy Symbol to numbers, for overriding the values of parameters in the Database.
    solver : pycalphad.core.solver.SolverBase
        Instance of a solver that is used to calculate local equilibria.
        Defaults to a pycalphad.core.solver.InteriorPointSolver.

    Returns
    -------
    Structured equilibrium calculation, or Dask graph if scheduler=None.

    Examples
    --------
    None yet.
    """
    if not broadcast:
        raise NotImplementedError('Broadcasting cannot yet be disabled')
    comps = sorted(unpack_components(dbf, comps))
    phases = unpack_phases(phases) or sorted(dbf.phases.keys())
    # remove phases that cannot be active
    list_of_possible_phases = filter_phases(dbf, comps)
    active_phases = sorted(set(list_of_possible_phases).intersection(set(phases)))
    if len(list_of_possible_phases) == 0:
        raise ConditionError('There are no phases in the Database that can be active with components {0}'.format(comps))
    if len(active_phases) == 0:
        raise ConditionError('None of the passed phases ({0}) are active. List of possible phases: {1}.'.format(phases, list_of_possible_phases))
    if isinstance(comps, (str, v.Species)):
        comps = [comps]
    if len(set(comps) - set(dbf.species)) > 0:
        raise EquilibriumError('Components not found in database: {}'
                               .format(','.join([c.name for c in (set(comps) - set(dbf.species))])))

    calc_opts = calc_opts if calc_opts is not None else dict()
    model = model if model is not None else Model
    solver = solver if solver is not None else InteriorPointSolver(verbose=verbose)
    phase_records = dict()
    callable_dict = kwargs.pop('callables', dict())
    mass_dict = unpack_kwarg(kwargs.pop('massfuncs', None), default_arg=None)
    mass_grad_dict = unpack_kwarg(kwargs.pop('massgradfuncs', None), default_arg=None)
    grad_callable_dict = kwargs.pop('grad_callables', dict())
    hess_callable_dict = kwargs.pop('hess_callables', dict())
    parameters = parameters if parameters is not None else dict()
    if isinstance(parameters, dict):
        parameters = OrderedDict(sorted(parameters.items(), key=str))
    param_symbols = tuple(parameters.keys())
    param_values = np.atleast_1d(np.array(list(parameters.values()), dtype=np.float))
    maximum_internal_dof = 0
    components = [x for x in sorted(comps)]
    desired_active_pure_elements = [list(x.constituents.keys()) for x in components]
    desired_active_pure_elements = [el.upper() for constituents in desired_active_pure_elements for el in constituents]
    pure_elements = sorted(set([x for x in desired_active_pure_elements if x != 'VA']))
    # Construct models for each phase; prioritize user models
    models = unpack_kwarg(model, default_arg=Model)
    state_variables = set()
    for name in active_phases:
        mod = models[name]
        if isinstance(mod, type):
            models[name] = mod = mod(dbf, comps, name, parameters=parameters)
        state_variables |= set(mod.state_variables)
    # Temporary solution until constraint system improves
    if not conditions.get(v.N, False):
        conditions[v.N] = 1
    if conditions[v.N] != 1:
        raise ConditionError('N!=1 is not yet supported')
    # Modify conditions values to be within numerical limits, e.g., X(AL)=0
    # Also wrap single-valued conditions with lists
    conds = _adjust_conditions(conditions)

    unspecified_statevars = state_variables - set(conds.keys())
    if len(unspecified_statevars) > 0:
        #raise ValueError('The following state variables must be specified: {0}'.format(unspecified_statevars))
        # TODO: T,P as free variables
        pass

    unused_statevars = set()
    for x in conds.keys():
        if (getattr(v, str(x), None) is not None) and not isinstance(x, v.ChemicalPotential):
            unused_statevars |= {x}
    unused_statevars -= state_variables
    if len(unused_statevars) > 0:
        state_variables |= unused_statevars

    state_variables = sorted(state_variables, key=str)
    for cond in conds.keys():
        if isinstance(cond, (v.Composition, v.ChemicalPotential)) and cond.species not in comps:
            raise ConditionError('{} refers to non-existent component'.format(cond))
    str_conds = OrderedDict((str(key), value) for key, value in conds.items())
    num_calcs = np.prod([len(i) for i in str_conds.values()])
    if verbose:
        print('Components:', ' '.join([str(x) for x in comps]))
        print('Phases:', end=' ')
    max_phase_name_len = max(len(name) for name in active_phases)
    # Need to allow for '_FAKE_' psuedo-phase
    max_phase_name_len = max(max_phase_name_len, 6)
    for name in active_phases:
        mod = models[name]
        site_fracs = mod.site_fractions
        variables = sorted(site_fracs, key=str)
        maximum_internal_dof = max(maximum_internal_dof, len(site_fracs))
        out = models[name].energy
        if (not callable_dict.get(name, False)) or not (grad_callable_dict.get(name, False)):
            # Only force undefineds to zero if we're not overriding them
            undefs = [x for x in out.free_symbols if (not isinstance(x, v.StateVariable)) and not (x in param_symbols)]
            for undef in undefs:
                out = out.xreplace({undef: float(0)})
            cf, gf = build_functions(out, tuple(state_variables + site_fracs),
                                     parameters=param_symbols)
            hf = None
            if callable_dict.get(name, None) is None:
                callable_dict[name] = cf
            if grad_callable_dict.get(name, None) is None:
                grad_callable_dict[name] = gf
            if hess_callable_dict.get(name, None) is None:
                hess_callable_dict[name] = hf

        if (mass_dict[name] is None) or (mass_grad_dict[name] is None):
            # TODO: In principle, we should also check for undefs in mod.moles()
            tup1, tup2 = zip(*[build_functions(mod.moles(el), state_variables + variables,
                                               include_obj=True, include_grad=True,
                                               parameters=param_symbols)
                               for el in pure_elements])
            if mass_dict[name] is None:
                mass_dict[name] = tup1
            if mass_grad_dict[name] is None:
                mass_grad_dict[name] = tup2

        cfuncs = build_constraints(mod, state_variables + site_fracs, conds, parameters=param_symbols)

        phase_records[name.upper()] = PhaseRecord_from_cython(name.upper(), comps, state_variables, variables,
                                                              param_values, callable_dict[name],
                                                              grad_callable_dict[name], hess_callable_dict[name],
                                                              mass_dict[name], mass_grad_dict[name],
                                                              cfuncs.internal_cons, cfuncs.internal_jac,
                                                              cfuncs.multiphase_cons, cfuncs.multiphase_jac,
                                                              cfuncs.num_internal_cons, cfuncs.num_multiphase_cons)
        if verbose:
            print(name, end=' ')
    if verbose:
        print('[done]', end='\n')

    # 'calculate' accepts conditions through its keyword arguments
    grid_opts = calc_opts.copy()
    grid_opts.update({key: value for key, value in str_conds.items() if key in [str(x) for x in state_variables]})
    if 'pdens' not in grid_opts:
        grid_opts['pdens'] = 500
<<<<<<< HEAD
    grid = delayed(calculate, pure=False)(dbf, comps, active_phases, output='GM',
                                          model=models, callables=callable_dict, massfuncs=mass_dict,
                                          fake_points=True, parameters=parameters, **grid_opts)
    properties = delayed(starting_point, pure=False)(conds, state_variables, phase_records, grid)
    nonvacant_elements = phase_records[active_phases[0]].nonvacant_elements
    grid_shape = tuple(len(x) for x in conds.values()) + (len(nonvacant_elements),)
=======
    coord_dict = str_conds.copy()
    coord_dict['vertex'] = np.arange(len(pure_elements) + 1)  # +1 is to accommodate the degenerate degree of freedom at the invariant reactions
    grid_shape = np.meshgrid(*coord_dict.values(),
                             indexing='ij', sparse=False)[0].shape
    coord_dict['component'] = pure_elements

    grid = delayed(calculate, pure=False)(dbf, comps, active_phases, output='GM',
                                          model=models, callables=callable_dict, massfuncs=mass_dict,
                                          fake_points=True, parameters=parameters, **grid_opts)

    properties = delayed(Dataset, pure=False)({'NP': (list(str_conds.keys()) + ['vertex'],
                                                      np.empty(grid_shape)),
                                               'GM': (list(str_conds.keys()),
                                                      np.empty(grid_shape[:-1])),
                                               'MU': (list(str_conds.keys()) + ['component'],
                                                      np.empty(grid_shape[:-1] + (len(pure_elements),))),
                                               'X': (list(str_conds.keys()) + ['vertex', 'component'],
                                                     np.empty(grid_shape + (len(pure_elements),))),
                                               'Y': (list(str_conds.keys()) + ['vertex', 'internal_dof'],
                                                     np.empty(grid_shape + (maximum_internal_dof,))),
                                               'Phase': (list(str_conds.keys()) + ['vertex'],
                                                         np.empty(grid_shape, dtype='U%s' % max_phase_name_len)),
                                               'points': (list(str_conds.keys()) + ['vertex'],
                                                          np.empty(grid_shape, dtype=np.int32))
                                               },
                                              coords=coord_dict,
                                              attrs={'engine': 'pycalphad %s' % pycalphad_version},
                                              )
    # One last call to ensure 'properties' and 'grid' are consistent with one another
    properties = delayed(lower_convex_hull, pure=False)(grid, properties)
>>>>>>> 7e188908
    conditions_per_chunk_per_axis = 2
    if num_calcs > 1:
        # Generate slices of 'properties'
        slices = []
        for val in grid_shape[:-1]:
            idx_arr = list(range(val))
            num_chunks = int(np.floor(val/conditions_per_chunk_per_axis))
            if num_chunks > 0:
                cond_slices = [x for x in np.array_split(np.asarray(idx_arr), num_chunks) if len(x) > 0]
            else:
                cond_slices = [idx_arr]
            slices.append(cond_slices)
        chunk_dims = [len(slc) for slc in slices]
        chunk_grid = np.array(np.unravel_index(np.arange(np.prod(chunk_dims)), chunk_dims)).T
        res = []
        for chunk in chunk_grid:
            prop_slice = properties[OrderedDict(list(zip(str_conds.keys(),
                                                         [np.atleast_1d(sl)[ch] for ch, sl in zip(chunk, slices)])))]
            job = delayed(_solve_eq_at_conditions, pure=False)(comps, prop_slice, phase_records, grid,
<<<<<<< HEAD
                                                               list(str_conds.keys()), state_variables, verbose)
=======
                                                              list(str_conds.keys()), verbose, solver=solver)
>>>>>>> 7e188908
            res.append(job)
        properties = delayed(_merge_property_slices, pure=False)(properties, chunk_grid, slices, list(str_conds.keys()), res)
    else:
        # Single-process job; don't create child processes
        properties = delayed(_solve_eq_at_conditions, pure=False)(comps, properties, phase_records, grid,
<<<<<<< HEAD
                                                                  list(str_conds.keys()), state_variables, verbose)
=======
                                                                 list(str_conds.keys()), verbose, solver=solver)
>>>>>>> 7e188908

    # Compute equilibrium values of any additional user-specified properties
    output = output if isinstance(output, (list, tuple, set)) else [output]
    # We already computed these properties so don't recompute them
    output = sorted(set(output) - {'GM', 'MU'})
    for out in output:
        if (out is None) or (len(out) == 0):
            continue
        # TODO: How do we know if a specified property should be per_phase or not?
        # For now, we make a best guess
        if (out == 'degree_of_ordering') or (out == 'DOO'):
            per_phase = True
        else:
            per_phase = False
        eqcal = delayed(_eqcalculate, pure=False)(dbf, comps, active_phases, conditions, out,
                                                  data=properties, per_phase=per_phase, model=models, **calc_opts)
        properties = delayed(properties.merge, pure=False)(eqcal, inplace=True, compat='equals')
    if scheduler is not None:
        properties = dask.compute(properties, get=scheduler)[0]
    properties.attrs['created'] = datetime.utcnow().isoformat()
    if len(kwargs) > 0:
        warnings.warn('The following equilibrium keyword arguments were passed, but unused:\n{}'.format(kwargs))
    return properties<|MERGE_RESOLUTION|>--- conflicted
+++ resolved
@@ -14,11 +14,8 @@
 from pycalphad.core.constants import MIN_SITE_FRACTION
 from pycalphad.core.constraints import build_constraints
 from pycalphad.core.eqsolver import _solve_eq_at_conditions
-<<<<<<< HEAD
-=======
 from pycalphad.core.solver import InteriorPointSolver
 from sympy import Add, Symbol
->>>>>>> 7e188908
 import dask
 from dask import delayed
 import dask.multiprocessing
@@ -336,45 +333,12 @@
     grid_opts.update({key: value for key, value in str_conds.items() if key in [str(x) for x in state_variables]})
     if 'pdens' not in grid_opts:
         grid_opts['pdens'] = 500
-<<<<<<< HEAD
     grid = delayed(calculate, pure=False)(dbf, comps, active_phases, output='GM',
                                           model=models, callables=callable_dict, massfuncs=mass_dict,
                                           fake_points=True, parameters=parameters, **grid_opts)
     properties = delayed(starting_point, pure=False)(conds, state_variables, phase_records, grid)
     nonvacant_elements = phase_records[active_phases[0]].nonvacant_elements
-    grid_shape = tuple(len(x) for x in conds.values()) + (len(nonvacant_elements),)
-=======
-    coord_dict = str_conds.copy()
-    coord_dict['vertex'] = np.arange(len(pure_elements) + 1)  # +1 is to accommodate the degenerate degree of freedom at the invariant reactions
-    grid_shape = np.meshgrid(*coord_dict.values(),
-                             indexing='ij', sparse=False)[0].shape
-    coord_dict['component'] = pure_elements
-
-    grid = delayed(calculate, pure=False)(dbf, comps, active_phases, output='GM',
-                                          model=models, callables=callable_dict, massfuncs=mass_dict,
-                                          fake_points=True, parameters=parameters, **grid_opts)
-
-    properties = delayed(Dataset, pure=False)({'NP': (list(str_conds.keys()) + ['vertex'],
-                                                      np.empty(grid_shape)),
-                                               'GM': (list(str_conds.keys()),
-                                                      np.empty(grid_shape[:-1])),
-                                               'MU': (list(str_conds.keys()) + ['component'],
-                                                      np.empty(grid_shape[:-1] + (len(pure_elements),))),
-                                               'X': (list(str_conds.keys()) + ['vertex', 'component'],
-                                                     np.empty(grid_shape + (len(pure_elements),))),
-                                               'Y': (list(str_conds.keys()) + ['vertex', 'internal_dof'],
-                                                     np.empty(grid_shape + (maximum_internal_dof,))),
-                                               'Phase': (list(str_conds.keys()) + ['vertex'],
-                                                         np.empty(grid_shape, dtype='U%s' % max_phase_name_len)),
-                                               'points': (list(str_conds.keys()) + ['vertex'],
-                                                          np.empty(grid_shape, dtype=np.int32))
-                                               },
-                                              coords=coord_dict,
-                                              attrs={'engine': 'pycalphad %s' % pycalphad_version},
-                                              )
-    # One last call to ensure 'properties' and 'grid' are consistent with one another
-    properties = delayed(lower_convex_hull, pure=False)(grid, properties)
->>>>>>> 7e188908
+    grid_shape = tuple(len(x) for x in conds.values()) + (len(nonvacant_elements)+1,)
     conditions_per_chunk_per_axis = 2
     if num_calcs > 1:
         # Generate slices of 'properties'
@@ -394,21 +358,13 @@
             prop_slice = properties[OrderedDict(list(zip(str_conds.keys(),
                                                          [np.atleast_1d(sl)[ch] for ch, sl in zip(chunk, slices)])))]
             job = delayed(_solve_eq_at_conditions, pure=False)(comps, prop_slice, phase_records, grid,
-<<<<<<< HEAD
-                                                               list(str_conds.keys()), state_variables, verbose)
-=======
-                                                              list(str_conds.keys()), verbose, solver=solver)
->>>>>>> 7e188908
+                                                               list(str_conds.keys()), state_variables, verbose, solver=solver)
             res.append(job)
         properties = delayed(_merge_property_slices, pure=False)(properties, chunk_grid, slices, list(str_conds.keys()), res)
     else:
         # Single-process job; don't create child processes
         properties = delayed(_solve_eq_at_conditions, pure=False)(comps, properties, phase_records, grid,
-<<<<<<< HEAD
-                                                                  list(str_conds.keys()), state_variables, verbose)
-=======
-                                                                 list(str_conds.keys()), verbose, solver=solver)
->>>>>>> 7e188908
+                                                                  list(str_conds.keys()), state_variables, verbose, solver=solver)
 
     # Compute equilibrium values of any additional user-specified properties
     output = output if isinstance(output, (list, tuple, set)) else [output]
