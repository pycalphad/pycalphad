--- conflicted
+++ resolved
@@ -338,21 +338,13 @@
             prop_slice = properties[OrderedDict(list(zip(str_conds.keys(),
                                                          [np.atleast_1d(sl)[ch] for ch, sl in zip(chunk, slices)])))]
             job = delayed(_solve_eq_at_conditions, pure=False)(comps, prop_slice, phase_records, grid,
-<<<<<<< HEAD
-                                                              list(str_conds.keys()), verbose, diagnostic, compute_constraints)
-=======
                                                               list(str_conds.keys()), verbose)
->>>>>>> fcd2c9a2
             res.append(job)
         properties = delayed(_merge_property_slices, pure=False)(properties, chunk_grid, slices, list(str_conds.keys()), res)
     else:
         # Single-process job; don't create child processes
         properties = delayed(_solve_eq_at_conditions, pure=False)(comps, properties, phase_records, grid,
-<<<<<<< HEAD
-                                                                 list(str_conds.keys()), verbose, diagnostic, compute_constraints)
-=======
                                                                  list(str_conds.keys()), verbose)
->>>>>>> fcd2c9a2
 
     # Compute equilibrium values of any additional user-specified properties
     output = output if isinstance(output, (list, tuple, set)) else [output]
