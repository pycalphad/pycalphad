"""Module for compiling codegen output, and wrap the binary for use in
python.

.. note:: To use the autowrap module it must first be imported

   >>> from sympy.utilities.autowrap import autowrap

This module provides a common interface for different external backends, such
as f2py, fwrap, Cython, SWIG(?) etc. (Currently only f2py and Cython are
implemented) The goal is to provide access to compiled binaries of acceptable
performance with a one-button user interface, i.e.

    >>> from sympy.abc import x,y
    >>> expr = ((x - y)**(25)).expand()
    >>> binary_callable = autowrap(expr)
    >>> binary_callable(1, 2)
    -1.0

The callable returned from autowrap() is a binary python function, not a
SymPy object.  If it is desired to use the compiled function in symbolic
expressions, it is better to use binary_function() which returns a SymPy
Function object.  The binary callable is attached as the _imp_ attribute and
invoked when a numerical evaluation is requested with evalf(), or with
lambdify().

    >>> from sympy.utilities.autowrap import binary_function
    >>> f = binary_function('f', expr)
    >>> 2*f(x, y) + y
    y + 2*f(x, y)
    >>> (2*f(x, y) + y).evalf(2, subs={x: 1, y:2})
    0.e-110

The idea is that a SymPy user will primarily be interested in working with
mathematical expressions, and should not have to learn details about wrapping
tools in order to evaluate expressions numerically, even if they are
computationally expensive.

When is this useful?

    1) For computations on large arrays, Python iterations may be too slow,
       and depending on the mathematical expression, it may be difficult to
       exploit the advanced index operations provided by NumPy.

    2) For *really* long expressions that will be called repeatedly, the
       compiled binary should be significantly faster than SymPy's .evalf()

    3) If you are generating code with the codegen utility in order to use
       it in another project, the automatic python wrappers let you test the
       binaries immediately from within SymPy.

    4) To create customized ufuncs for use with numpy arrays.
       See *ufuncify*.

When is this module NOT the best approach?

    1) If you are really concerned about speed or memory optimizations,
       you will probably get better results by working directly with the
       wrapper tools and the low level code.  However, the files generated
       by this utility may provide a useful starting point and reference
       code. Temporary files will be left intact if you supply the keyword
       tempdir="path/to/files/".

    2) If the array computation can be handled easily by numpy, and you
       don't need the binaries for another project.

"""
from __future__ import print_function
from sympy.core.compatibility import iterable
from sympy.utilities.codegen import (AssignmentError, OutputArgument, ResultBase,
                                     Result, CodeGenArgumentListError,
                                     CCodePrinter, CCodeGen, Variable)
from sympy.utilities.lambdify import implemented_function
from sympy.utilities.autowrap import CythonCodeWrapper, DummyWrapper
from subprocess import STDOUT, CalledProcessError
from sympy.printing.ccode import ccode
from sympy.core.compatibility import check_output
import os
import sys
import tempfile
import uuid


# Here we define a lookup of backends -> tuples of languages. For now, each
# tuple is of length 1, but if a backend supports more than one language,
# the most preferable language is listed first.
_lang_lookup = {'CYTHON': ('C',),
                'DUMMY': ('F95',)}     # Dummy here just for testing


def _infer_language(backend):
    """For a given backend, return the top choice of language"""
    langs = _lang_lookup.get(backend.upper(), False)
    if not langs:
        raise ValueError("Unrecognized backend: " + backend)
    return langs[0]


def import_extension(path, modname):
    import glob
    npath = glob.glob(os.path.join(path, modname+'.*'))
    # Blacklist fixes gh-65.
    # We filter out any files that can be created by compilers which are not our actual compiled file.
    # We cannot more directly search for our files because of differing platforms.
    blacklist = ['dSYM', 'c', 'pyx']
    npath = [x for x in npath if x.split('.')[-1] not in blacklist]
    if len(npath) == 1:
        npath = npath[0]
    else:
        raise ImportError('Failed to import', os.path.join(path, modname+'.*'), ' len(npath)=', len(npath))
    try:
        # Python 3.5+
        import importlib.util
        spec = importlib.util.spec_from_file_location(modname, npath)
        foo = importlib.util.module_from_spec(spec)
        spec.loader.exec_module(foo)
    except (AttributeError, ImportError):
        try:
            # Python 3.4
            from importlib.machinery import ExtensionFileLoader
            foo = ExtensionFileLoader(modname, npath).load_module()
        except ImportError:
            # Python 2.7
            import imp
            foo = imp.load_dynamic(modname, npath)
    return foo

class CodeWrapError(Exception):
    pass

class C89CodePrinter(CCodePrinter):
<<<<<<< HEAD
=======
    """
    C89-compatible code printing allows for Windows compatibility.
    (MSVC 14 and newer support C99, but we are going for broad compatibility.)
    """
>>>>>>> fcd2c9a2
    def _get_loop_opening_ending(self, indices):
        # The purpose is to enable C89-compliant loops (indices are pre-declared)
        open_lines = []
        close_lines = []
        loopstart = "for (%(var)s=%(start)s; %(var)s<%(end)s; %(var)s++){"
        for i in indices:
            # C arrays start at 0 and end at dimension-1
            open_lines.append(loopstart % {
                'var': self._print(i.label),
                'start': self._print(i.lower),
                'end': self._print(i.upper + 1)})
            close_lines.append("}")
        return open_lines, close_lines

class CustomCCodeGen(CCodeGen):
    def get_prototype(self, routine):
        """Returns a string for the function prototype of the routine.

        If the routine has multiple result objects, an CodeGenError is
        raised.

        See: http://en.wikipedia.org/wiki/Function_prototype

        """
        if len(routine.results) == 1:
            ctype = routine.results[0].get_datatype('C')
        else:
            ctype = "void"

        type_args = []
        for arg in routine.arguments:
            name = ccode(arg.name)
            # Hack to make all double-valued arguments into pointers
            if arg.dimensions or isinstance(arg, ResultBase) or arg.get_datatype('C') == 'double':
                type_args.append((arg.get_datatype('C'), "*%s" % name))
            else:
                type_args.append((arg.get_datatype('C'), name))
        arguments = ", ".join([ "%s %s" % t for t in type_args])
        return "%s %s(%s)" % (ctype, routine.name, arguments)

    def _declare_locals(self, routine):
        # loop variables are declared at the top to enable C89 support
        retlines = []
        for lcv in routine.local_vars:
            t = Variable(lcv).get_datatype('c')
            retlines.append('{0} {1};\n'.format(t, lcv.name))
        return retlines

    def _call_printer(self, routine):
        code_lines = []

        # Compose a list of symbols to be dereferenced in the function
        # body. These are the arguments that were passed by a reference
        # pointer, excluding arrays.
        dereference = []
        for arg in routine.arguments:
            if isinstance(arg, ResultBase) and not arg.dimensions:
                dereference.append(arg.name)

        return_val = None
        for result in routine.result_variables:
            if isinstance(result, Result):
                assign_to = routine.name + "_result"
                t = result.get_datatype('c')
                code_lines.append("{0} {1};\n".format(t, str(assign_to)))
                return_val = assign_to
            else:
                assign_to = result.result_var

            try:
                constants, not_c, c_expr = C89CodePrinter({'human': False, 'dereference': dereference}).doprint(
                    result.expr, assign_to)
            except AssignmentError:
                assign_to = result.result_var
                code_lines.append(
                    "%s %s;\n" % (result.get_datatype('c'), str(assign_to)))
                constants, not_c, c_expr = C89CodePrinter({'human': False, 'dereference': dereference}).doprint(
                    result.expr, assign_to)

            for name, value in sorted(constants, key=str):
                code_lines.append("double const %s = %s;\n" % (name, value))
            code_lines.append("%s\n" % c_expr)

        if return_val:
            code_lines.append("   return %s;\n" % return_val)
        return code_lines

    def dump_h(self, routines, f, prefix, header=True, empty=True):
        """Writes the C header file.

        This file contains all the function declarations.

        Parameters
        ==========

        routines : list
            A list of Routine instances.

        f : file-like
            Where to write the file.

        prefix : string
            The filename prefix, used to construct the include guards.
            Only the basename of the prefix is used.

        header : bool, optional
            When True, a header comment is included on top of each source
            file.  [default : True]

        empty : bool, optional
            When True, empty lines are included to structure the source
            files.  [default : True]

        """
        if header:
            print(''.join(self._get_header()), file=f)
        guard_name = "%s__%s__H" % (self.project.replace(" ", "_").upper(),
                                    prefix.replace("/", "_").replace("\\", "_").replace(" ", "_").replace(":", "_").replace("-", "_").upper())
        # include guards
        if empty:
            print(file=f)
        print("#ifndef %s" % guard_name, file=f)
        print("#define %s" % guard_name, file=f)
        if empty:
            print(file=f)
        # declaration of the function prototypes
        for routine in routines:
            prototype = self.get_prototype(routine)
            print("%s;" % prototype, file=f)
        # end if include guards
        if empty:
            print(file=f)
        print("#endif", file=f)
        if empty:
            print(file=f)
    dump_h.extension = CCodeGen.interface_extension

    dump_fns = [CCodeGen.dump_c, dump_h]


class ThreadSafeCythonCodeWrapper(CythonCodeWrapper):
    setup_template = (
        "from distutils.core import setup\n"
        "from distutils.extension import Extension\n"
        "from Cython.Distutils import build_ext\n"
        "{np_import}"
        "\n"
        "setup(\n"
        "    cmdclass = {{'build_ext': build_ext}},\n"
        "    ext_modules = [Extension({ext_args},\n"
        "                             extra_compile_args=['-std=c99'])],\n"
        "{np_includes}"
        "        )")

    pyx_imports = (
        "import numpy as np\n"
        "cimport numpy as np\n"
        "from cpython cimport PyCapsule_New\n\n")

    pyx_header = (
        "cdef extern from '{header_file}.h':\n"
        "    {prototype}\n\n")

    pyx_func = (
        "def {name}_c({arg_string}):\n"
        "\n"
        "{declarations}"
        "{body}\n"
        "def get_pointer_c():\n"
        "    return PyCapsule_New(<void*>{name}, NULL, NULL)\n")

    def __init__(self, *args, **kwargs):
        super(ThreadSafeCythonCodeWrapper, self).__init__(*args, **kwargs)
        self._module_id = str(uuid.uuid4()).replace('-', '_')
        self.filepath = self.filepath or tempfile.mkdtemp("_sympy_compile")

    @property
    def filename(self):
        return "%s_%s" % (self._filename, self._module_id)

    @property
    def command(self):
        command = [sys.executable, os.path.join(self.filepath, "setup.py"), "build_ext", "--build-lib", self.filepath]
        return command

    @property
    def module_name(self):
        return "%s_%s" % (self._module_basename, self._module_id)

    def _prepare_files(self, routine):
        pyxfilename = self.module_name + '.pyx'
        codefilename = "%s.%s" % (self.filename, self.generator.code_extension)

        # pyx
        with open(os.path.join(self.filepath, pyxfilename), 'w') as f:
            self.dump_pyx([routine], f, str(os.path.join(self.filepath, self.filename)).replace(os.sep, '/'))

        # setup.py
        ext_args = [repr(self.module_name), repr([os.path.join(self.filepath, pyxfilename),
                                                  os.path.join(self.filepath, codefilename)])]
        if self._need_numpy:
            np_import = 'import numpy as np\n'
            np_includes = '    include_dirs = [np.get_include()],\n'
        else:
            np_import = ''
            np_includes = ''
        with open(os.path.join(self.filepath, 'setup.py'), 'w') as f:
            f.write(self.setup_template.format(ext_args=", ".join(ext_args),
                                               np_import=np_import,
                                               np_includes=np_includes))

    def _process_files(self, routine):
        command = self.command
        command.extend(self.flags)
        try:
            retoutput = check_output(command, stderr=STDOUT)
        except CalledProcessError as e:
            raise CodeWrapError(
                "Error while executing command: %s. Command output is:\n%s" % (
                    " ".join(command), e.output.decode()))

    def _prototype_arg(self, arg):
        mat_dec = "np.ndarray[{mtype}, ndim={ndim}] {name}"
        np_types = {'double': 'np.double_t',
                    'int': 'np.int_t'}
        t = arg.get_datatype('c')
        # Hack to force all doubles to be at least 1-D arrays
        if arg.dimensions or t == 'double':
            self._need_numpy = True
            if arg.dimensions:
                ndim = len(arg.dimensions)
            else:
                ndim = 1
            mtype = np_types[t]
            return mat_dec.format(mtype=mtype, ndim=ndim, name=arg.name)
        else:
            return "%s %s" % (t, str(arg.name))

    def _call_arg(self, arg):
        t = arg.get_datatype('c')
        if arg.dimensions or t == 'double':
            return "<{0}*> {1}.data".format(t, arg.name)
        elif isinstance(arg, ResultBase):
            return "&{0}".format(arg.name)
        else:
            return str(arg.name)

    def wrap_code(self, routine, helpers=None):
        helpers = helpers if helpers is not None else []
        workdir = self.filepath
        if not os.access(workdir, os.F_OK):
            os.mkdir(workdir)
        try:
            print(os.path.join(workdir, self.filename))
            self.generator.write(
                [routine]+helpers, str(os.path.join(workdir, self.filename)).replace(os.sep, '/'), True, self.include_header,
                self.include_empty)
            self._prepare_files(routine)
            self._process_files(routine)
            mod = import_extension(workdir, self.module_name)
        finally:
            self._module_id = str(uuid.uuid4()).replace('-', '_')
        return self._get_wrapped_function(mod, routine.name), self._get_wrapped_function(mod, 'get_pointer')(), str(self.module_name), str(routine.name)


def _get_code_wrapper_class(backend):
    wrappers = {'CYTHON': ThreadSafeCythonCodeWrapper,
        'DUMMY': DummyWrapper}
    return wrappers[backend.upper()]


def _validate_backend_language(backend, language):
    """Throws error if backend and language are incompatible"""
    langs = _lang_lookup.get(backend.upper(), False)
    if not langs:
        raise ValueError("Unrecognized backend: " + backend)
    if language.upper() not in langs:
        raise ValueError(("Backend {0} and language {1} are "
                          "incompatible").format(backend, language))


def get_code_generator(language, project):
    CodeGenClass = {"C": CustomCCodeGen}.get(language.upper())
    if CodeGenClass is None:
        raise ValueError("Language '%s' is not supported." % language)
    return CodeGenClass(project)


def make_routine(name, expr, argument_sequence=None,
                 global_vars=None, language="C"):
    """A factory that makes an appropriate Routine from an expression.

    Parameters
    ==========

    name : string
        The name of this routine in the generated code.

    expr : expression or list/tuple of expressions
        A SymPy expression that the Routine instance will represent.  If
        given a list or tuple of expressions, the routine will be
        considered to have multiple return values and/or output arguments.

    argument_sequence : list or tuple, optional
        List arguments for the routine in a preferred order.  If omitted,
        the results are language dependent, for example, alphabetical order
        or in the same order as the given expressions.

    global_vars : iterable, optional
        Sequence of global variables used by the routine.  Variables
        listed here will not show up as function arguments.

    language : string, optional
        Specify a target language.  The Routine itself should be
        language-agnostic but the precise way one is created, error
        checking, etc depend on the language.  [default: "F95"].

    A decision about whether to use output arguments or return values is made
    depending on both the language and the particular mathematical expressions.
    For an expression of type Equality, the left hand side is typically made
    into an OutputArgument (or perhaps an InOutArgument if appropriate).
    Otherwise, typically, the calculated expression is made a return values of
    the routine.

    Examples
    ========

    >>> from sympy.utilities.codegen import make_routine
    >>> from sympy.abc import x, y, f, g
    >>> from sympy import Eq
    >>> r = make_routine('test', [Eq(f, 2*x), Eq(g, x + y)])
    >>> [arg.result_var for arg in r.results]
    []
    >>> [arg.name for arg in r.arguments]
    [x, y, f, g]
    >>> [arg.name for arg in r.result_variables]
    [f, g]
    >>> r.local_vars
    set()

    Another more complicated example with a mixture of specified and
    automatically-assigned names.  Also has Matrix output.

    >>> from sympy import Matrix
    >>> r = make_routine('fcn', [x*y, Eq(f, 1), Eq(g, x + g), Matrix([[x, 2]])])
    >>> [arg.result_var for arg in r.results]  # doctest: +SKIP
    [result_5397460570204848505]
    >>> [arg.expr for arg in r.results]
    [x*y]
    >>> [arg.name for arg in r.arguments]  # doctest: +SKIP
    [x, y, f, g, out_8598435338387848786]

    We can examine the various arguments more closely:

    >>> from sympy.utilities.codegen import (InputArgument, OutputArgument,
    ...                                      InOutArgument)
    >>> [a.name for a in r.arguments if isinstance(a, InputArgument)]
    [x, y]

    >>> [a.name for a in r.arguments if isinstance(a, OutputArgument)]  # doctest: +SKIP
    [f, out_8598435338387848786]
    >>> [a.expr for a in r.arguments if isinstance(a, OutputArgument)]
    [1, Matrix([[x, 2]])]

    >>> [a.name for a in r.arguments if isinstance(a, InOutArgument)]
    [g]
    >>> [a.expr for a in r.arguments if isinstance(a, InOutArgument)]
    [g + x]

    """

    # initialize a new code generator
    code_gen = get_code_generator(language, "nothingElseMatters")

    return code_gen.routine(name, expr, argument_sequence, global_vars)


def autowrap(
    expr, language=None, backend='Cython', tempdir=None, args=None, flags=None,
    verbose=False, helpers=None):
    """Generates python callable binaries based on the math expression.

    Parameters
    ----------
    expr
        The SymPy expression that should be wrapped as a binary routine.
    language : string, optional
        If supplied, (options: 'C' or 'F95'), specifies the language of the
        generated code. If ``None`` [default], the language is inferred based
        upon the specified backend.
    backend : string, optional
        Backend used to wrap the generated code. Either 'f2py',
        or 'cython' [default].
    tempdir : string, optional
        Path to directory for temporary files. If this argument is supplied,
        the generated code and the wrapper input files are left intact in the
        specified path.
    args : iterable, optional
        An ordered iterable of symbols. Specifies the argument sequence for the
        function.
    flags : iterable, optional
        Additional option flags that will be passed to the backend.
    verbose : bool, optional
        If True, autowrap will not mute the command line backends. This can be
        helpful for debugging.
    helpers : iterable, optional
        Used to define auxillary expressions needed for the main expr. If the
        main expression needs to call a specialized function it should be put
        in the ``helpers`` iterable. Autowrap will then make sure that the
        compiled main expression can link to the helper routine. Items should
        be tuples with (<funtion_name>, <sympy_expression>, <arguments>). It
        is mandatory to supply an argument sequence to helper routines.

    >>> from sympy.abc import x, y, z
    >>> from sympy.utilities.autowrap import autowrap
    >>> expr = ((x - y + z)**(13)).expand()
    >>> binary_func = autowrap(expr)
    >>> binary_func(1, 4, 2)
    -1.0
    """
    if language:
        _validate_backend_language(backend, language)
    else:
        language = _infer_language(backend)

    helpers = [helpers] if helpers else ()
    flags = flags if flags else ()
    args = list(args) if iterable(args, exclude=set) else args

    code_generator = get_code_generator(language, "autowrap")
    CodeWrapperClass = _get_code_wrapper_class(backend)
    code_wrapper = CodeWrapperClass(code_generator, tempdir, flags, verbose)

    helps = []
    for name_h, expr_h, args_h in helpers:
        helps.append(make_routine(name_h, expr_h, args_h))

    for name_h, expr_h, args_h in helpers:
        if expr.has(expr_h):
            name_h = binary_function(name_h, expr_h, backend = 'dummy')
            expr = expr.subs(expr_h, name_h(*args_h))
    try:
        routine = make_routine('autofunc', expr, args)
    except CodeGenArgumentListError as e:
        # if all missing arguments are for pure output, we simply attach them
        # at the end and try again, because the wrappers will silently convert
        # them to return values anyway.
        new_args = []
        for missing in e.missing_args:
            if not isinstance(missing, OutputArgument):
                raise
            new_args.append(missing.name)
        routine = make_routine('autofunc', expr, args + new_args)

    return code_wrapper.wrap_code(routine, helpers=helps)


def binary_function(symfunc, expr, **kwargs):
    """Returns a sympy function with expr as binary implementation

    This is a convenience function that automates the steps needed to
    autowrap the SymPy expression and attaching it to a Function object
    with implemented_function().

    >>> from sympy.abc import x, y
    >>> from sympy.utilities.autowrap import binary_function
    >>> expr = ((x - y)**(25)).expand()
    >>> f = binary_function('f', expr)
    >>> type(f)
    <class 'sympy.core.function.UndefinedFunction'>
    >>> 2*f(x, y)
    2*f(x, y)
    >>> f(x, y).evalf(2, subs={x: 1, y: 2})
    -1.0
    """
    binary = autowrap(expr, **kwargs)
    return implemented_function(symfunc, binary)<|MERGE_RESOLUTION|>--- conflicted
+++ resolved
@@ -128,13 +128,10 @@
     pass
 
 class C89CodePrinter(CCodePrinter):
-<<<<<<< HEAD
-=======
     """
     C89-compatible code printing allows for Windows compatibility.
     (MSVC 14 and newer support C99, but we are going for broad compatibility.)
     """
->>>>>>> fcd2c9a2
     def _get_loop_opening_ending(self, indices):
         # The purpose is to enable C89-compliant loops (indices are pre-declared)
         open_lines = []
