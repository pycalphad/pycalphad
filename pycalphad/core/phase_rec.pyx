--- conflicted
+++ resolved
@@ -6,11 +6,7 @@
 import pycalphad.variables as v
 
 # From https://gist.github.com/pv/5437087
-<<<<<<< HEAD
-cdef void* f2py_pointer(obj):
-=======
 cdef void* cython_pointer(obj):
->>>>>>> fcd2c9a2
     if PyCapsule_CheckExact(obj):
         return PyCapsule_GetPointer(obj, NULL);
     raise ValueError("Not an object containing a void ptr")
@@ -50,11 +46,7 @@
 
     @cython.boundscheck(False)
     @cython.wraparound(False)
-<<<<<<< HEAD
-    cpdef void hess(self, double[::1,:] out, double[::1] dof) nogil:
-=======
     cpdef void hess(self, double[:,::1] out, double[::1] dof) nogil:
->>>>>>> fcd2c9a2
         if self._hess != NULL:
             self._hess(&dof[0], &self.parameters[0], &out[0,0])
         else:
@@ -199,17 +191,6 @@
     if ofunc is not None:
         inst._ofunc = ofunc
         ofunc.kernel
-<<<<<<< HEAD
-        inst._obj = <func_t*> f2py_pointer(ofunc._cpointer)
-    if gfunc is not None:
-        inst._gfunc = gfunc
-        gfunc.kernel
-        inst._grad = <func_novec_t*> f2py_pointer(gfunc._cpointer)
-    if hfunc is not None:
-        inst._hfunc = hfunc
-        hfunc.kernel
-        inst._hess = <func_novec_t*> f2py_pointer(hfunc._cpointer)
-=======
         inst._obj = <func_t*> cython_pointer(ofunc._cpointer)
     if gfunc is not None:
         inst._gfunc = gfunc
@@ -219,7 +200,6 @@
         inst._hfunc = hfunc
         hfunc.kernel
         inst._hess = <func_novec_t*> cython_pointer(hfunc._cpointer)
->>>>>>> fcd2c9a2
     return inst
 
 def PhaseRecord_from_cython_pickle(variables, phase_dof, sublattice_dof, parameters, num_sites, composition_matrices,
@@ -243,15 +223,6 @@
     # Trigger lazy computation
     if ofunc is not None:
         ofunc.kernel
-<<<<<<< HEAD
-        inst._obj = <func_t*> f2py_pointer(ofunc._cpointer)
-    if gfunc is not None:
-        gfunc.kernel
-        inst._grad = <func_novec_t*> f2py_pointer(gfunc._cpointer)
-    if hfunc is not None:
-        hfunc.kernel
-        inst._hess = <func_novec_t*> f2py_pointer(hfunc._cpointer)
-=======
         inst._obj = <func_t*> cython_pointer(ofunc._cpointer)
     if gfunc is not None:
         gfunc.kernel
@@ -259,5 +230,4 @@
     if hfunc is not None:
         hfunc.kernel
         inst._hess = <func_novec_t*> cython_pointer(hfunc._cpointer)
->>>>>>> fcd2c9a2
     return inst