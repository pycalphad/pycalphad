--- conflicted
+++ resolved
@@ -5,16 +5,10 @@
 cdef extern from "_isnan.h":
     bint isnan (double) nogil
 import scipy.spatial
-<<<<<<< HEAD
 import collections
 from pycalphad.core.composition_set cimport CompositionSet
 from pycalphad.core.phase_rec cimport PhaseRecord, PhaseRecord_from_cython
 from pycalphad.core.constants import MIN_SITE_FRACTION, MIN_PHASE_FRACTION, COMP_DIFFERENCE_TOL, BIGNUM
-=======
-from pycalphad.core.composition_set cimport CompositionSet
-from pycalphad.core.phase_rec cimport PhaseRecord, PhaseRecord_from_cython
-from pycalphad.core.constants import MIN_SITE_FRACTION, COMP_DIFFERENCE_TOL, BIGNUM
->>>>>>> 864c668a
 import pycalphad.variables as v
 
 # Maximum residual driving force (J/mol-atom) allowed for convergence
@@ -25,16 +19,9 @@
 MIN_SOLVE_ENERGY_PROGRESS = 1e-3
 # Maximum absolute value of a Lagrange multiplier before it's recomputed with an alternative method
 MAX_ABS_LAGRANGE_MULTIPLIER = 1e16
-<<<<<<< HEAD
 
 
 cdef bint remove_degenerate_phases(object composition_sets, object removed_compsets, bint allow_negative_fractions, bint verbose):
-=======
-INITIAL_OBJECTIVE_WEIGHT = 1
-
-
-cdef bint remove_degenerate_phases(object composition_sets, bint allow_negative_fractions, bint verbose):
->>>>>>> 864c668a
     """
     For each phase pair with composition difference below tolerance,
     eliminate phase with largest index.
@@ -62,7 +49,6 @@
             # Phase is unique
             continue
         # All composition sets should have the same X shape (same number of possible components)
-<<<<<<< HEAD
         comp_matrix = np.full((len(composition_sets), composition_sets[0].X.shape[0]), np.inf)
         # The reason we don't do this based on Y fractions is because
         # of sublattice symmetry. It's very easy to detect a "miscibility gap" which is actually
@@ -70,15 +56,6 @@
         for idx in indices:
             compset = composition_sets[idx]
             comp_matrix[idx, :] = compset.X
-=======
-        comp_matrix = np.empty((np.max(indices)+1, composition_sets[0].X.shape[0]))
-        # The reason we don't do this based on Y fractions is because
-        # of sublattice symmetry. It's very easy to detect a "miscibility gap" which is actually
-        # symmetry equivalent, i.e., D([A, B] - [B, A]) > tol, but they are the same configuration.
-        for idx in range(indices.shape[0]):
-            compset = composition_sets[indices[idx]]
-            comp_matrix[indices[idx], :] = compset.X
->>>>>>> 864c668a
         comp_distances = scipy.spatial.distance.squareform(scipy.spatial.distance.pdist(comp_matrix, metric='chebyshev'))
         for idx in range(comp_distances.shape[0]):
             if idx not in indices:
@@ -101,18 +78,10 @@
             composition_sets[kept_phase].NP += composition_sets[redundant].NP
             composition_sets[redundant].NP = np.nan
     for phase_idx in range(num_phases):
-<<<<<<< HEAD
         if (composition_sets[phase_idx].NP <= MIN_PHASE_FRACTION) and (not allow_negative_fractions):
             composition_sets[phase_idx].NP = np.nan
         elif abs(composition_sets[phase_idx].NP) <= MIN_PHASE_FRACTION:
             composition_sets[phase_idx].NP = MIN_PHASE_FRACTION
-=======
-        if (composition_sets[phase_idx].NP <= MIN_SITE_FRACTION) and (not allow_negative_fractions):
-            composition_sets[phase_idx].NP = np.nan
-        elif abs(composition_sets[phase_idx].NP) <= MIN_SITE_FRACTION:
-            composition_sets[phase_idx].NP = MIN_SITE_FRACTION
-
->>>>>>> 864c668a
 
     entries_to_delete = sorted([idx for idx, compset in enumerate(composition_sets) if np.isnan(compset.NP)],
                                reverse=True)
@@ -125,7 +94,6 @@
     else:
         return False
 
-<<<<<<< HEAD
     entries_to_delete = sorted([idx for idx, compset in enumerate(composition_sets) if np.isnan(compset.NP)],
                                reverse=True)
     for idx in entries_to_delete:
@@ -139,9 +107,6 @@
         return False
 
 cdef bint add_new_phases(object composition_sets, object removed_compsets, object phase_records,
-=======
-cdef bint add_new_phases(object composition_sets, object phase_records,
->>>>>>> 864c668a
                          object current_grid, np.ndarray[ndim=1, dtype=np.float64_t] chemical_potentials,
                          double minimum_df, bint verbose):
     """
@@ -159,7 +124,6 @@
     driving_forces = (chemical_potentials * current_grid.X.values).sum(axis=-1) - current_grid.GM.values
     for i in range(driving_forces.shape[0]):
         if driving_forces[i] > largest_df:
-<<<<<<< HEAD
             df_comp = current_grid.Y.values[i]
             df_phase_name = <unicode>str(current_grid.Phase.values[i])
             distinct = True
@@ -177,16 +141,12 @@
                 if verbose:
                     print('Candidate composition set ' + df_phase_name + ' at ' + str(np.array(compset.X)) + ' is not distinct from previously removed phase')
                 continue
-=======
->>>>>>> 864c668a
             largest_df = driving_forces[i]
             df_idx = i
     if largest_df > minimum_df:
         # To add a phase, must not be within COMP_DIFFERENCE_TOL of composition of the same phase of its type
         df_comp = current_grid.X.values[df_idx]
         df_phase_name = <unicode>str(current_grid.Phase.values[df_idx])
-<<<<<<< HEAD
-=======
         for compset in composition_sets:
             if compset.phase_record.phase_name != df_phase_name:
                 continue
@@ -198,7 +158,6 @@
                 if verbose:
                     print('Candidate composition set ' + df_phase_name + ' at ' + str(np.array(df_comp)) + ' is not distinct')
                 return False
->>>>>>> 864c668a
         # Set all phases to have equal amounts as new phase is added
         for compset in composition_sets:
             compset.NP = 1./(len(composition_sets)+1)
@@ -348,7 +307,6 @@
     """
     cdef double indep_sum
     cdef int num_phases, num_vars, cur_iter, old_phase_length, new_phase_length, var_idx, sfidx, pfidx, m, n
-<<<<<<< HEAD
     cdef bint converged, changed_phases
     cdef double vmax, minimum_df
     cdef PhaseRecord prn
@@ -359,20 +317,6 @@
     cdef np.ndarray[ndim=1, dtype=np.float64_t] p_y, l_constraints, step, chemical_potentials
     cdef np.ndarray[ndim=1, dtype=np.float64_t] site_fracs, l_multipliers, phase_fracs
     cdef np.ndarray[ndim=2, dtype=np.float64_t] constraint_jac
-=======
-    cdef int vmax_window_size
-    cdef int obj_decreases
-    cdef bint converged, changed_phases
-    cdef double previous_window_average, vmax, minimum_df
-    cdef PhaseRecord prn
-    cdef CompositionSet compset
-    cdef double[:,::1] l_hessian
-    cdef double[::1] gradient_term, mass_buf
-    cdef double[::1] vmax_averages
-    cdef np.ndarray[ndim=1, dtype=np.float64_t] p_y, l_constraints, step, chemical_potentials
-    cdef np.ndarray[ndim=1, dtype=np.float64_t] site_fracs, l_multipliers, phase_fracs
-    cdef np.ndarray[ndim=2, dtype=np.float64_t] ymat, zmat, qmat, rmat, constraint_jac
->>>>>>> 864c668a
 
     for key, value in phase_records.items():
         if not isinstance(phase_records[key], PhaseRecord):
@@ -398,10 +342,7 @@
                                      for a, b in zip(it.multi_index, conds_keys)]))
         if len(cur_conds) == 0:
             cur_conds = properties['GM'].coords
-<<<<<<< HEAD
         num_mass_bals = len([i for i in cur_conds.keys() if i.startswith('X_')]) + 1
-=======
->>>>>>> 864c668a
         current_grid = grid.sel(P=cur_conds['P'], T=cur_conds['T'])
         # sum of independently specified components
         indep_sum = np.sum([float(val) for i, val in cur_conds.items() if i.startswith('X_')])
@@ -442,14 +383,9 @@
                 allow_negative_fractions = False
             if cur_iter > 0 and cur_iter % 5 == 0:
                 minimum_df = 0
-<<<<<<< HEAD
                 changed_phases |= add_new_phases(composition_sets, removed_compsets, phase_records,
                                                  current_grid, chemical_potentials, minimum_df, verbose)
             changed_phases |= remove_degenerate_phases(composition_sets, removed_compsets, allow_negative_fractions, verbose)
-=======
-                changed_phases |= add_new_phases(composition_sets, phase_records, current_grid, chemical_potentials, minimum_df, verbose)
-            changed_phases |= remove_degenerate_phases(composition_sets, allow_negative_fractions, verbose)
->>>>>>> 864c668a
             num_phases = len(composition_sets)
             total_dof = sum([compset.phase_record.phase_dof for compset in composition_sets])
             if num_phases == 0:
@@ -474,16 +410,12 @@
                 break
 
             l_constraints, constraint_jac, constraint_hess = _compute_constraints(composition_sets, comps, cur_conds)
-<<<<<<< HEAD
             old_energy = energy
             old_chem_pots = chemical_potentials.copy()
-=======
->>>>>>> 864c668a
             # Reset Lagrange multipliers if active set of phases change
             if cur_iter == 0 or changed_phases or np.any(np.isnan(l_multipliers)):
                 l_multipliers = np.zeros(l_constraints.shape[0])
                 changed_phases = False
-<<<<<<< HEAD
             l_multipliers[l_multipliers.shape[0] - chemical_potentials.shape[0]:] = chemical_potentials
             num_vars = len(site_fracs) + len(composition_sets)
             energy, l_hessian, gradient_term = _build_multiphase_system(composition_sets, l_constraints,
@@ -492,58 +424,12 @@
             inv_hess = np.linalg.inv(l_hessian)
             l_multipliers = np.linalg.solve(np.dot(np.dot(constraint_jac, inv_hess), constraint_jac.T), np.dot(np.dot(constraint_jac, inv_hess), gradient_term) - l_constraints)
             step = np.linalg.solve(l_hessian,  -np.array(gradient_term) + np.dot(constraint_jac.T, l_multipliers))
-=======
-            num_vars = len(site_fracs) + len(composition_sets)
-            old_energy = energy
-            old_chem_pots = chemical_potentials.copy()
-            energy, l_hessian, gradient_term = _build_multiphase_system(composition_sets, l_constraints,
-                                                                        constraint_jac, constraint_hess,
-                                                                        l_multipliers)
-            if np.any(np.isnan(l_hessian)):
-                print('Invalid l_hessian')
-                l_hessian = np.ascontiguousarray(np.eye(l_hessian.shape[0]))
-            if np.any(np.isnan(gradient_term)):
-                raise ValueError('Invalid gradient_term')
-            # Equation 18.10 in Nocedal and Wright
-            master_hess = np.zeros((num_vars + l_constraints.shape[0], num_vars + l_constraints.shape[0]))
-            master_hess[:num_vars, :num_vars] = l_hessian
-            master_hess[:num_vars, num_vars:] = -constraint_jac.T
-            master_hess[num_vars:, :num_vars] = constraint_jac
-            master_grad = np.zeros(l_hessian.shape[0] + l_constraints.shape[0])
-            master_grad[:l_hessian.shape[0]] = -np.array(gradient_term)
-            master_grad[l_hessian.shape[0]:] = -l_constraints
-            try:
-                step = np.linalg.solve(master_hess, master_grad)
-            except np.linalg.LinAlgError:
-                print(cur_conds)
-                raise
-            for sfidx in range(site_fracs.shape[0]):
-                site_fracs[sfidx] = min(max(site_fracs[sfidx] + alpha * step[sfidx], MIN_SITE_FRACTION), 1)
-            for pfidx in range(phase_fracs.shape[0]):
-                phase_fracs[pfidx] = min(max(phase_fracs[pfidx] + alpha * step[site_fracs.shape[0] + pfidx], -4), 5)
-            if verbose:
-                print('Phases', composition_sets)
-                print('step', step)
-                print('Site fractions', site_fracs)
-                print('Phase fractions', phase_fracs)
-            dof_idx = 0
-            total_comp = np.zeros(prop_X_values.shape[-1])
-            for phase_idx in range(num_phases):
-                compset = composition_sets[phase_idx]
-                compset.update(site_fracs[dof_idx:dof_idx+compset.phase_record.phase_dof],
-                                                   phase_fracs[phase_idx], cur_conds['P'], cur_conds['T'])
-                for comp_idx in range(total_comp.shape[0]):
-                    total_comp[comp_idx] += compset.NP * compset.X[comp_idx]
-                dof_idx += compset.phase_record.phase_dof
-            l_multipliers = np.array(step[num_vars:])
->>>>>>> 864c668a
             np.clip(l_multipliers, -MAX_ABS_LAGRANGE_MULTIPLIER, MAX_ABS_LAGRANGE_MULTIPLIER, out=l_multipliers)
             if np.any(np.isnan(l_multipliers)):
                 print('Invalid l_multipliers after recalculation', l_multipliers)
                 l_multipliers[:] = 0
             if verbose:
                 print('NEW_L_MULTIPLIERS', l_multipliers)
-<<<<<<< HEAD
             chemical_potentials[:] = l_multipliers[sum([compset.phase_record.sublattice_dof.shape[0] for compset in composition_sets]):
                                                    sum([compset.phase_record.sublattice_dof.shape[0] for compset in composition_sets]) + num_mass_bals]
             old_site_fracs = site_fracs.copy()
@@ -599,26 +485,13 @@
                 dof_idx += compset.phase_record.phase_dof
             vmax = np.max(np.abs(l_constraints))
             driving_force = energy - (chemical_potentials * total_comp).sum(axis=-1)
-=======
-            vmax = np.max(np.abs(l_constraints))
-            num_mass_bals = len([i for i in cur_conds.keys() if i.startswith('X_')]) + 1
-            chemical_potentials[:] = l_multipliers[sum([compset.phase_record.sublattice_dof.shape[0] for compset in composition_sets]):
-                                                   sum([compset.phase_record.sublattice_dof.shape[0] for compset in composition_sets]) + num_mass_bals]
-
-            driving_force = (chemical_potentials * total_comp).sum(axis=-1) - \
-                             energy
->>>>>>> 864c668a
             driving_force = np.squeeze(driving_force)
             if verbose:
                 print('Chemical potentials', np.asarray(chemical_potentials))
                 print('Chem pot progress', chemical_potentials - old_chem_pots)
                 print('Energy progress', energy - old_energy)
                 print('Driving force', driving_force)
-<<<<<<< HEAD
             no_progress = np.abs(chemical_potentials - old_chem_pots).max() < 0.01
-=======
-            no_progress = np.abs(chemical_potentials - old_chem_pots).max() < 0.1
->>>>>>> 864c668a
             no_progress &= np.abs(energy - old_energy) < MIN_SOLVE_ENERGY_PROGRESS
             no_progress &= np.abs(driving_force) < MAX_SOLVE_DRIVING_FORCE
             no_progress &= num_phases <= prop_Phase_values.shape[-1]
