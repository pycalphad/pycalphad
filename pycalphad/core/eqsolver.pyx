--- conflicted
+++ resolved
@@ -7,13 +7,8 @@
 import scipy.spatial
 import collections
 from pycalphad.core.composition_set cimport CompositionSet
-<<<<<<< HEAD
-from pycalphad.core.phase_rec cimport PhaseRecord, PhaseRecord_from_f2py
-from pycalphad.core.constants import MIN_SITE_FRACTION, MIN_PHASE_FRACTION, MIN_PHASE_FRACTION, COMP_DIFFERENCE_TOL, BIGNUM
-=======
 from pycalphad.core.phase_rec cimport PhaseRecord, PhaseRecord_from_cython
-from pycalphad.core.constants import MIN_SITE_FRACTION, COMP_DIFFERENCE_TOL, BIGNUM
->>>>>>> fb6ae8cb
+from pycalphad.core.constants import MIN_SITE_FRACTION, MIN_PHASE_FRACTION, COMP_DIFFERENCE_TOL, BIGNUM
 import pycalphad.variables as v
 
 # Maximum residual driving force (J/mol-atom) allowed for convergence
@@ -24,10 +19,9 @@
 MIN_SOLVE_ENERGY_PROGRESS = 1e-3
 # Maximum absolute value of a Lagrange multiplier before it's recomputed with an alternative method
 MAX_ABS_LAGRANGE_MULTIPLIER = 1e16
-INITIAL_OBJECTIVE_WEIGHT = 1
-
-
-cdef bint remove_degenerate_phases(object composition_sets, removed_compsets, bint allow_negative_fractions, bint verbose):
+
+
+cdef bint remove_degenerate_phases(object composition_sets, object removed_compsets, bint allow_negative_fractions, bint verbose):
     """
     For each phase pair with composition difference below tolerance,
     eliminate phase with largest index.
@@ -102,11 +96,7 @@
     else:
         return False
 
-<<<<<<< HEAD
-cdef bint add_new_phases(composition_sets, removed_compsets, phase_records, current_grid,
-                         chemical_potentials, minimum_df, verbose):
-=======
-cdef bint add_new_phases(object composition_sets, object phase_records,
+cdef bint add_new_phases(object composition_sets, object removed_compsets, object phase_records,
                          object current_grid, np.ndarray[ndim=1, dtype=np.float64_t] chemical_potentials,
                          double minimum_df, bint verbose):
     """
@@ -114,7 +104,6 @@
     are taken from current_grid and modify the composition_sets object. The function returns a boolean indicating
     whether it modified composition_sets.
     """
->>>>>>> fb6ae8cb
     cdef double[:] driving_forces
     cdef int df_idx = 0
     cdef double largest_df = -np.inf
@@ -295,40 +284,18 @@
     properties : Dataset
         Modified with equilibrium values.
     """
-<<<<<<< HEAD
-    cdef:
-        double indep_sum
-        int num_phases, num_vars, cur_iter, old_phase_length, new_phase_length, var_idx, sfidx, pfidx, m, n
-        int vmax_window_size
-        int obj_decreases
-        bint converged, changed_phases
-        double previous_window_average, obj_weight, vmax, minimum_df
-        PhaseRecord prn
-        CompositionSet compset
-        cdef double[::1,:] l_hessian
-        cdef double[:,:] inv_hess
-        cdef double[::1] gradient_term, mass_buf
-        double[::1] vmax_averages
-        np.ndarray[ndim=1, dtype=np.float64_t] p_y, l_constraints, step, chemical_potentials, old_chem_pots
-        np.ndarray[ndim=1, dtype=np.float64_t] site_fracs, l_multipliers, phase_fracs
-        np.ndarray[ndim=2, dtype=np.float64_t] ymat, zmat, qmat, rmat, constraint_jac
-        np.ndarray[ndim=2, dtype=np.float64_t] diagnostic_matrix
-=======
     cdef double indep_sum
     cdef int num_phases, num_vars, cur_iter, old_phase_length, new_phase_length, var_idx, sfidx, pfidx, m, n
-    cdef int vmax_window_size
-    cdef int obj_decreases
     cdef bint converged, changed_phases
-    cdef double previous_window_average, vmax, minimum_df
+    cdef double vmax, minimum_df
     cdef PhaseRecord prn
     cdef CompositionSet compset
     cdef double[:,::1] l_hessian
+    cdef double[:,:] inv_hess
     cdef double[::1] gradient_term, mass_buf
-    cdef double[::1] vmax_averages
     cdef np.ndarray[ndim=1, dtype=np.float64_t] p_y, l_constraints, step, chemical_potentials
     cdef np.ndarray[ndim=1, dtype=np.float64_t] site_fracs, l_multipliers, phase_fracs
-    cdef np.ndarray[ndim=2, dtype=np.float64_t] ymat, zmat, qmat, rmat, constraint_jac
->>>>>>> fb6ae8cb
+    cdef np.ndarray[ndim=2, dtype=np.float64_t] constraint_jac
 
     for key, value in phase_records.items():
         if not isinstance(phase_records[key], PhaseRecord):
@@ -394,20 +361,10 @@
             if cur_iter > 0.8 * MAX_SOLVE_ITERATIONS:
                 allow_negative_fractions = False
             if cur_iter > 0 and cur_iter % 5 == 0:
-<<<<<<< HEAD
-                if cur_iter == 0:
-                    minimum_df = -10
-                else:
-                    minimum_df = 0
+                minimum_df = 0
                 changed_phases |= add_new_phases(composition_sets, removed_compsets, phase_records,
                                                  current_grid, chemical_potentials, minimum_df, verbose)
-            changed_phases |= remove_degenerate_phases(composition_sets, removed_compsets,
-                                                       allow_negative_fractions, verbose)
-=======
-                minimum_df = 0
-                changed_phases |= add_new_phases(composition_sets, phase_records, current_grid, chemical_potentials, minimum_df, verbose)
-            changed_phases |= remove_degenerate_phases(composition_sets, allow_negative_fractions, verbose)
->>>>>>> fb6ae8cb
+            changed_phases |= remove_degenerate_phases(composition_sets, removed_compsets, allow_negative_fractions, verbose)
             num_phases = len(composition_sets)
             total_dof = sum([compset.phase_record.phase_dof for compset in composition_sets])
             if num_phases == 0:
@@ -431,23 +388,18 @@
                 converged = True
                 break
 
-<<<<<<< HEAD
-            l_constraints, constraint_jac, constraint_hess = compute_constraints(composition_sets, comps, cur_conds)
-            old_energy = energy / obj_weight
+            l_constraints, constraint_jac, constraint_hess = _compute_constraints(composition_sets, comps, cur_conds)
+            old_energy = energy
             old_chem_pots = chemical_potentials.copy()
-=======
-            l_constraints, constraint_jac, constraint_hess = _compute_constraints(composition_sets, comps, cur_conds)
->>>>>>> fb6ae8cb
             # Reset Lagrange multipliers if active set of phases change
             if cur_iter == 0 or changed_phases or np.any(np.isnan(l_multipliers)):
                 l_multipliers = np.zeros(l_constraints.shape[0])
                 changed_phases = False
             l_multipliers[l_multipliers.shape[0] - chemical_potentials.shape[0]:] = chemical_potentials
             num_vars = len(site_fracs) + len(composition_sets)
-<<<<<<< HEAD
             energy, l_hessian, gradient_term = _build_multiphase_system(composition_sets, l_constraints,
                                                                         constraint_jac, constraint_hess,
-                                                                        l_multipliers, obj_weight)
+                                                                        l_multipliers)
             inv_hess = np.linalg.inv(l_hessian)
             l_multipliers = np.linalg.solve(np.dot(np.dot(constraint_jac, inv_hess), constraint_jac.T), np.dot(np.dot(constraint_jac, inv_hess), gradient_term) - l_constraints)
             step = np.linalg.solve(l_hessian,  -np.array(gradient_term) + np.dot(constraint_jac.T, l_multipliers))
@@ -455,39 +407,10 @@
             if np.any(np.isnan(l_multipliers)):
                 print('Invalid l_multipliers after recalculation', l_multipliers)
                 l_multipliers[:] = 0
-=======
-            old_energy = energy
-            old_chem_pots = chemical_potentials.copy()
-            energy, l_hessian, gradient_term = _build_multiphase_system(composition_sets, l_constraints,
-                                                                        constraint_jac, constraint_hess,
-                                                                        l_multipliers)
-            if np.any(np.isnan(l_hessian)):
-                print('Invalid l_hessian')
-                l_hessian = np.ascontiguousarray(np.eye(l_hessian.shape[0]))
-            if np.any(np.isnan(gradient_term)):
-                raise ValueError('Invalid gradient_term')
-            # Equation 18.10 in Nocedal and Wright
-            master_hess = np.zeros((num_vars + l_constraints.shape[0], num_vars + l_constraints.shape[0]))
-            master_hess[:num_vars, :num_vars] = l_hessian
-            master_hess[:num_vars, num_vars:] = -constraint_jac.T
-            master_hess[num_vars:, :num_vars] = constraint_jac
-            master_grad = np.zeros(l_hessian.shape[0] + l_constraints.shape[0])
-            master_grad[:l_hessian.shape[0]] = -np.array(gradient_term)
-            master_grad[l_hessian.shape[0]:] = -l_constraints
-            try:
-                step = np.linalg.solve(master_hess, master_grad)
-            except np.linalg.LinAlgError:
-                print(cur_conds)
-                raise
-            for sfidx in range(site_fracs.shape[0]):
-                site_fracs[sfidx] = min(max(site_fracs[sfidx] + alpha * step[sfidx], MIN_SITE_FRACTION), 1)
-            for pfidx in range(phase_fracs.shape[0]):
-                phase_fracs[pfidx] = min(max(phase_fracs[pfidx] + alpha * step[site_fracs.shape[0] + pfidx], -4), 5)
->>>>>>> fb6ae8cb
             if verbose:
                 print('NEW_L_MULTIPLIERS', l_multipliers)
             chemical_potentials[:] = l_multipliers[sum([compset.phase_record.sublattice_dof.shape[0] for compset in composition_sets]):
-                                                   sum([compset.phase_record.sublattice_dof.shape[0] for compset in composition_sets]) + num_mass_bals] / obj_weight
+                                                   sum([compset.phase_record.sublattice_dof.shape[0] for compset in composition_sets]) + num_mass_bals]
             old_site_fracs = site_fracs.copy()
             old_phase_fracs = phase_fracs.copy()
             old_total_comp = np.zeros(prop_X_values.shape[-1])
@@ -540,31 +463,15 @@
                     total_comp[comp_idx] += compset.NP * compset.X[comp_idx]
                 dof_idx += compset.phase_record.phase_dof
             vmax = np.max(np.abs(l_constraints))
-<<<<<<< HEAD
-
             driving_force = energy - (chemical_potentials * total_comp).sum(axis=-1)
-=======
-            num_mass_bals = len([i for i in cur_conds.keys() if i.startswith('X_')]) + 1
-            chemical_potentials[:] = l_multipliers[sum([compset.phase_record.sublattice_dof.shape[0] for compset in composition_sets]):
-                                                   sum([compset.phase_record.sublattice_dof.shape[0] for compset in composition_sets]) + num_mass_bals]
-
-            driving_force = (chemical_potentials * total_comp).sum(axis=-1) - \
-                             energy
->>>>>>> fb6ae8cb
             driving_force = np.squeeze(driving_force)
             if verbose:
                 print('Chemical potentials', np.asarray(chemical_potentials))
                 print('Chem pot progress', chemical_potentials - old_chem_pots)
                 print('Energy progress', energy - old_energy)
                 print('Driving force', driving_force)
-<<<<<<< HEAD
-                print('obj weight', obj_weight)
             no_progress = np.abs(chemical_potentials - old_chem_pots).max() < 0.01
-            no_progress &= np.abs(energy / obj_weight - old_energy) < MIN_SOLVE_ENERGY_PROGRESS
-=======
-            no_progress = np.abs(chemical_potentials - old_chem_pots).max() < 0.1
             no_progress &= np.abs(energy - old_energy) < MIN_SOLVE_ENERGY_PROGRESS
->>>>>>> fb6ae8cb
             no_progress &= np.abs(driving_force) < MAX_SOLVE_DRIVING_FORCE
             no_progress &= num_phases <= prop_Phase_values.shape[-1]
             if no_progress:
