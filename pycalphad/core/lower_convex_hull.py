"""
The lower_convex_hull module handles geometric calculations associated with
equilibrium calculation.
"""
from __future__ import print_function
from pycalphad.core.cartesian import cartesian
from pycalphad.core.constants import MIN_SITE_FRACTION
from .hyperplane import hyperplane
import numpy as np
import itertools


def lower_convex_hull(global_grid, state_variables, result_array):
    """
    Find the simplices on the lower convex hull satisfying the specified
    conditions in the result array.

    Parameters
    ----------
    global_grid : Dataset
        A sample of the energy surface of the system.
    state_variables : list
        A list of the state variables (e.g., P, T) used in this calculation.
    result_array : Dataset
        This object will be modified!
        Coordinates correspond to conditions axes.

    Returns
    -------
    None. Results are written to result_array.

    Notes
    -----
    This routine will not check if any simplex is degenerate.
    Degenerate simplices will manifest with duplicate or NaN indices.

    Examples
    --------
    None yet.
    """
    indep_conds = sorted([str(sv) for sv in state_variables])
<<<<<<< HEAD
    result_coords = result_array.coords
    comp_conds = sorted([x for x in sorted(result_coords.keys()) if x.startswith('X_')])
    comp_conds_indices = sorted([idx for idx, x in enumerate(sorted(result_coords['component'].values))
                                 if 'X_'+x in comp_conds])
    comp_conds_indices = np.array(comp_conds_indices, dtype=np.uint64)
    pot_conds = sorted([x for x in sorted(result_coords.keys()) if x.startswith('MU_')])
    pot_conds_indices = sorted([idx for idx, x in enumerate(sorted(result_coords['component'].values))
=======
    comp_conds = sorted([x for x in sorted(result_array.coords.keys()) if x.startswith('X_')])
    comp_conds_indices = sorted([idx for idx, x in enumerate(sorted(result_array.coords['component']))
                                 if 'X_'+x in comp_conds])
    comp_conds_indices = np.array(comp_conds_indices, dtype=np.uint64)
    pot_conds = sorted([x for x in sorted(result_array.coords.keys()) if x.startswith('MU_')])
    pot_conds_indices = sorted([idx for idx, x in enumerate(sorted(result_array.coords['component']))
>>>>>>> 4e3d3191
                                if 'MU_'+x in pot_conds])
    pot_conds_indices = np.array(pot_conds_indices, dtype=np.uint64)

    if len(set(pot_conds_indices) & set(comp_conds_indices)) > 0:
        raise ValueError('Cannot specify component chemical potential and amount simultaneously')

    if len(comp_conds) > 0:
        cart_values = cartesian([result_coords[cond] for cond in comp_conds])
    else:
        cart_values = np.atleast_2d(1.)
    # TODO: Handle W(comp) as well as X(comp) here
<<<<<<< HEAD
    comp_values = np.zeros(cart_values.shape[:-1] + (len(result_coords['component'].values),))
=======
    comp_values = np.zeros(cart_values.shape[:-1] + (len(result_array.coords['component']),))
>>>>>>> 4e3d3191
    for idx in range(comp_values.shape[-1]):
        if idx in comp_conds_indices:
            comp_values[..., idx] = cart_values[..., np.where(comp_conds_indices == idx)[0][0]]
        elif idx in pot_conds_indices:
            # Composition value not used
            comp_values[..., idx] = 0
        else:
            # Dependent component (composition value not used)
            comp_values[..., idx] = 0
    # Prevent compositions near an edge from going negative
    comp_values[np.nonzero(comp_values < MIN_SITE_FRACTION)] = MIN_SITE_FRACTION*10

    if len(pot_conds) > 0:
        cart_pot_values = cartesian([result_coords[cond] for cond in pot_conds])

    def force_indep_align(da):
        return da.transpose(*itertools.chain(indep_conds + [x for x in da.dims if x not in indep_conds]))
<<<<<<< HEAD
    result_array['GM'] = force_indep_align(result_array['GM'])
    result_array['points'] = force_indep_align(result_array['points'])
    result_array['MU'] = force_indep_align(result_array['MU'])
    result_array['NP'] = force_indep_align(result_array['NP'])
    result_array['X'] = force_indep_align(result_array['X'])
    result_array['Y'] = force_indep_align(result_array['Y'])
    result_array['Phase'] = force_indep_align(result_array['Phase'])
    # factored out via profiling
    result_array_GM_values = result_array['GM'].values
    result_array_points_values = result_array['points'].values
    result_array_MU_values = result_array['MU'].values
    result_array_NP_values = result_array['NP'].values
    result_array_X_values = result_array['X'].values
    result_array_Y_values = result_array['Y'].values
    result_array_Phase_values = result_array['Phase'].values
    global_grid_GM_values = global_grid['GM'].values
    global_grid_X_values = global_grid['X'].values
    num_comps = result_array.dims['component']
=======
    #result_array['GM'] = force_indep_align(result_array.GM)
    #result_array['points'] = force_indep_align(result_array.points)
    #result_array['MU'] = force_indep_align(result_array.MU)
    #result_array['NP'] = force_indep_align(result_array.NP)
    #result_array['X'] = force_indep_align(result_array.X)
    #result_array['Y'] = force_indep_align(result_array.Y)
    #result_array['Phase'] = force_indep_align(result_array.Phase)
    # factored out via profiling
    result_array_GM_values = result_array.GM
    result_array_GM_dims = result_array.data_vars['GM'][0]
    result_array_points_values = result_array.points
    result_array_MU_values = result_array.MU
    result_array_NP_values = result_array.NP
    result_array_X_values = result_array.X
    result_array_Y_values = result_array.Y
    result_array_Phase_values = result_array.Phase
    global_grid_GM_values = global_grid["GM"].values
    global_grid_X_values = global_grid["X"].values
    global_grid_Y_values = global_grid["Y"].values
    global_grid_Phase_values = global_grid["Phase"].values
    num_comps = len(result_array.coords['component'])
>>>>>>> 4e3d3191

    it = np.nditer(result_array_GM_values, flags=['multi_index'])
    comp_coord_shape = tuple(len(result_coords[cond]) for cond in comp_conds)
    pot_coord_shape = tuple(len(result_coords[cond]) for cond in pot_conds)
    while not it.finished:
<<<<<<< HEAD
        indep_idx = tuple(idx for idx, key in zip(it.multi_index, result_array['GM'].dims) if key in indep_conds)
        grid = global_grid.isel(**dict(zip(indep_conds, indep_idx)))
        if len(comp_conds) > 0:
            comp_idx = np.ravel_multi_index(tuple(idx for idx, key in zip(it.multi_index, result_array['GM'].dims) if key in comp_conds), comp_coord_shape)
=======
        indep_idx = tuple(idx for idx, key in zip(it.multi_index, result_array_GM_dims) if key in indep_conds)
        if len(comp_conds) > 0:
            comp_idx = np.ravel_multi_index(tuple(idx for idx, key in zip(it.multi_index, result_array_GM_dims) if key in comp_conds), comp_coord_shape)
>>>>>>> 4e3d3191
            idx_comp_values = comp_values[comp_idx, :]
        else:
            idx_comp_values = np.atleast_1d(1.)
        if len(pot_conds) > 0:
<<<<<<< HEAD
            pot_idx = np.ravel_multi_index(tuple(idx for idx, key in zip(it.multi_index, result_array['GM'].dims) if key in pot_conds), pot_coord_shape)
            idx_pot_values = np.array(cart_pot_values[pot_idx, :])

        idx_global_grid_X_values = grid['X'].values
        idx_global_grid_GM_values = grid['GM'].values
=======
            pot_idx = np.ravel_multi_index(tuple(idx for idx, key in zip(it.multi_index, result_array_GM_dims) if key in pot_conds), pot_coord_shape)
            idx_pot_values = np.array(cart_pot_values[pot_idx, :])

        idx_global_grid_X_values = global_grid_X_values[indep_idx]
        idx_global_grid_GM_values = global_grid_GM_values[indep_idx]
>>>>>>> 4e3d3191
        idx_result_array_MU_values = result_array_MU_values[it.multi_index]
        idx_result_array_MU_values[:] = 0
        for idx in range(len(pot_conds_indices)):
            idx_result_array_MU_values[pot_conds_indices[idx]] = idx_pot_values[idx]
        idx_result_array_NP_values = result_array_NP_values[it.multi_index]
        idx_result_array_points_values = result_array_points_values[it.multi_index]
        result_array_GM_values[it.multi_index] = \
            hyperplane(idx_global_grid_X_values, idx_global_grid_GM_values,
<<<<<<< HEAD
                       idx_comp_values, idx_result_array_MU_values, float(grid['N']),
=======
                       idx_comp_values, idx_result_array_MU_values, float(global_grid.coords['N'][0]),
>>>>>>> 4e3d3191
                       pot_conds_indices, comp_conds_indices,
                       idx_result_array_NP_values, idx_result_array_points_values)
        # Copy phase values out
        points = result_array_points_values[it.multi_index]
<<<<<<< HEAD
        result_array_Phase_values[it.multi_index][:num_comps] = grid['Phase'].values.take(points, axis=0)[:num_comps]
        result_array_X_values[it.multi_index][:num_comps] = grid['X'].values.take(points, axis=0)[:num_comps]
        result_array_Y_values[it.multi_index][:num_comps] = grid['Y'].values.take(points, axis=0)[:num_comps]
=======
        result_array_Phase_values[it.multi_index][:num_comps] = global_grid_Phase_values[indep_idx].take(points, axis=0)[:num_comps]
        result_array_X_values[it.multi_index][:num_comps] = global_grid_X_values[indep_idx].take(points, axis=0)[:num_comps]
        result_array_Y_values[it.multi_index][:num_comps] = global_grid_Y_values[indep_idx].take(points, axis=0)[:num_comps]
>>>>>>> 4e3d3191
        # Special case: Sometimes fictitious points slip into the result
        if '_FAKE_' in result_array_Phase_values[it.multi_index]:
            new_energy = 0.
            molesum = 0.
            for idx in range(len(result_array_Phase_values[it.multi_index])):
                midx = it.multi_index + (idx,)
                if result_array_Phase_values[midx] == '_FAKE_':
                    result_array_Phase_values[midx] = ''
                    result_array_X_values[midx] = np.nan
                    result_array_Y_values[midx] = np.nan
                    idx_result_array_NP_values[idx] = np.nan
                else:
<<<<<<< HEAD
                    new_energy += idx_result_array_NP_values[idx] * grid['GM'].values[np.index_exp[(points[idx],)]]
=======
                    new_energy += idx_result_array_NP_values[idx] * global_grid["GM"].values[np.index_exp[indep_idx + (points[idx],)]]
>>>>>>> 4e3d3191
                    molesum += idx_result_array_NP_values[idx]
            result_array_GM_values[it.multi_index] = new_energy / molesum
        it.iternext()
    result_array.remove('points')
    return result_array<|MERGE_RESOLUTION|>--- conflicted
+++ resolved
@@ -39,22 +39,12 @@
     None yet.
     """
     indep_conds = sorted([str(sv) for sv in state_variables])
-<<<<<<< HEAD
-    result_coords = result_array.coords
-    comp_conds = sorted([x for x in sorted(result_coords.keys()) if x.startswith('X_')])
-    comp_conds_indices = sorted([idx for idx, x in enumerate(sorted(result_coords['component'].values))
-                                 if 'X_'+x in comp_conds])
-    comp_conds_indices = np.array(comp_conds_indices, dtype=np.uint64)
-    pot_conds = sorted([x for x in sorted(result_coords.keys()) if x.startswith('MU_')])
-    pot_conds_indices = sorted([idx for idx, x in enumerate(sorted(result_coords['component'].values))
-=======
     comp_conds = sorted([x for x in sorted(result_array.coords.keys()) if x.startswith('X_')])
     comp_conds_indices = sorted([idx for idx, x in enumerate(sorted(result_array.coords['component']))
                                  if 'X_'+x in comp_conds])
     comp_conds_indices = np.array(comp_conds_indices, dtype=np.uint64)
     pot_conds = sorted([x for x in sorted(result_array.coords.keys()) if x.startswith('MU_')])
     pot_conds_indices = sorted([idx for idx, x in enumerate(sorted(result_array.coords['component']))
->>>>>>> 4e3d3191
                                 if 'MU_'+x in pot_conds])
     pot_conds_indices = np.array(pot_conds_indices, dtype=np.uint64)
 
@@ -62,15 +52,11 @@
         raise ValueError('Cannot specify component chemical potential and amount simultaneously')
 
     if len(comp_conds) > 0:
-        cart_values = cartesian([result_coords[cond] for cond in comp_conds])
+        cart_values = cartesian([result_array.coords[cond] for cond in comp_conds])
     else:
         cart_values = np.atleast_2d(1.)
     # TODO: Handle W(comp) as well as X(comp) here
-<<<<<<< HEAD
-    comp_values = np.zeros(cart_values.shape[:-1] + (len(result_coords['component'].values),))
-=======
     comp_values = np.zeros(cart_values.shape[:-1] + (len(result_array.coords['component']),))
->>>>>>> 4e3d3191
     for idx in range(comp_values.shape[-1]):
         if idx in comp_conds_indices:
             comp_values[..., idx] = cart_values[..., np.where(comp_conds_indices == idx)[0][0]]
@@ -84,30 +70,11 @@
     comp_values[np.nonzero(comp_values < MIN_SITE_FRACTION)] = MIN_SITE_FRACTION*10
 
     if len(pot_conds) > 0:
-        cart_pot_values = cartesian([result_coords[cond] for cond in pot_conds])
+        cart_pot_values = cartesian([result_array.coords[cond] for cond in pot_conds])
 
     def force_indep_align(da):
         return da.transpose(*itertools.chain(indep_conds + [x for x in da.dims if x not in indep_conds]))
-<<<<<<< HEAD
-    result_array['GM'] = force_indep_align(result_array['GM'])
-    result_array['points'] = force_indep_align(result_array['points'])
-    result_array['MU'] = force_indep_align(result_array['MU'])
-    result_array['NP'] = force_indep_align(result_array['NP'])
-    result_array['X'] = force_indep_align(result_array['X'])
-    result_array['Y'] = force_indep_align(result_array['Y'])
-    result_array['Phase'] = force_indep_align(result_array['Phase'])
-    # factored out via profiling
-    result_array_GM_values = result_array['GM'].values
-    result_array_points_values = result_array['points'].values
-    result_array_MU_values = result_array['MU'].values
-    result_array_NP_values = result_array['NP'].values
-    result_array_X_values = result_array['X'].values
-    result_array_Y_values = result_array['Y'].values
-    result_array_Phase_values = result_array['Phase'].values
-    global_grid_GM_values = global_grid['GM'].values
-    global_grid_X_values = global_grid['X'].values
-    num_comps = result_array.dims['component']
-=======
+
     #result_array['GM'] = force_indep_align(result_array.GM)
     #result_array['points'] = force_indep_align(result_array.points)
     #result_array['MU'] = force_indep_align(result_array.MU)
@@ -129,39 +96,23 @@
     global_grid_Y_values = global_grid["Y"].values
     global_grid_Phase_values = global_grid["Phase"].values
     num_comps = len(result_array.coords['component'])
->>>>>>> 4e3d3191
 
     it = np.nditer(result_array_GM_values, flags=['multi_index'])
-    comp_coord_shape = tuple(len(result_coords[cond]) for cond in comp_conds)
-    pot_coord_shape = tuple(len(result_coords[cond]) for cond in pot_conds)
+    comp_coord_shape = tuple(len(result_array.coords[cond]) for cond in comp_conds)
+    pot_coord_shape = tuple(len(result_array.coords[cond]) for cond in pot_conds)
     while not it.finished:
-<<<<<<< HEAD
-        indep_idx = tuple(idx for idx, key in zip(it.multi_index, result_array['GM'].dims) if key in indep_conds)
-        grid = global_grid.isel(**dict(zip(indep_conds, indep_idx)))
-        if len(comp_conds) > 0:
-            comp_idx = np.ravel_multi_index(tuple(idx for idx, key in zip(it.multi_index, result_array['GM'].dims) if key in comp_conds), comp_coord_shape)
-=======
         indep_idx = tuple(idx for idx, key in zip(it.multi_index, result_array_GM_dims) if key in indep_conds)
         if len(comp_conds) > 0:
             comp_idx = np.ravel_multi_index(tuple(idx for idx, key in zip(it.multi_index, result_array_GM_dims) if key in comp_conds), comp_coord_shape)
->>>>>>> 4e3d3191
             idx_comp_values = comp_values[comp_idx, :]
         else:
             idx_comp_values = np.atleast_1d(1.)
         if len(pot_conds) > 0:
-<<<<<<< HEAD
-            pot_idx = np.ravel_multi_index(tuple(idx for idx, key in zip(it.multi_index, result_array['GM'].dims) if key in pot_conds), pot_coord_shape)
-            idx_pot_values = np.array(cart_pot_values[pot_idx, :])
-
-        idx_global_grid_X_values = grid['X'].values
-        idx_global_grid_GM_values = grid['GM'].values
-=======
             pot_idx = np.ravel_multi_index(tuple(idx for idx, key in zip(it.multi_index, result_array_GM_dims) if key in pot_conds), pot_coord_shape)
             idx_pot_values = np.array(cart_pot_values[pot_idx, :])
 
         idx_global_grid_X_values = global_grid_X_values[indep_idx]
         idx_global_grid_GM_values = global_grid_GM_values[indep_idx]
->>>>>>> 4e3d3191
         idx_result_array_MU_values = result_array_MU_values[it.multi_index]
         idx_result_array_MU_values[:] = 0
         for idx in range(len(pot_conds_indices)):
@@ -170,24 +121,14 @@
         idx_result_array_points_values = result_array_points_values[it.multi_index]
         result_array_GM_values[it.multi_index] = \
             hyperplane(idx_global_grid_X_values, idx_global_grid_GM_values,
-<<<<<<< HEAD
-                       idx_comp_values, idx_result_array_MU_values, float(grid['N']),
-=======
                        idx_comp_values, idx_result_array_MU_values, float(global_grid.coords['N'][0]),
->>>>>>> 4e3d3191
                        pot_conds_indices, comp_conds_indices,
                        idx_result_array_NP_values, idx_result_array_points_values)
         # Copy phase values out
         points = result_array_points_values[it.multi_index]
-<<<<<<< HEAD
-        result_array_Phase_values[it.multi_index][:num_comps] = grid['Phase'].values.take(points, axis=0)[:num_comps]
-        result_array_X_values[it.multi_index][:num_comps] = grid['X'].values.take(points, axis=0)[:num_comps]
-        result_array_Y_values[it.multi_index][:num_comps] = grid['Y'].values.take(points, axis=0)[:num_comps]
-=======
         result_array_Phase_values[it.multi_index][:num_comps] = global_grid_Phase_values[indep_idx].take(points, axis=0)[:num_comps]
         result_array_X_values[it.multi_index][:num_comps] = global_grid_X_values[indep_idx].take(points, axis=0)[:num_comps]
         result_array_Y_values[it.multi_index][:num_comps] = global_grid_Y_values[indep_idx].take(points, axis=0)[:num_comps]
->>>>>>> 4e3d3191
         # Special case: Sometimes fictitious points slip into the result
         if '_FAKE_' in result_array_Phase_values[it.multi_index]:
             new_energy = 0.
@@ -200,11 +141,7 @@
                     result_array_Y_values[midx] = np.nan
                     idx_result_array_NP_values[idx] = np.nan
                 else:
-<<<<<<< HEAD
-                    new_energy += idx_result_array_NP_values[idx] * grid['GM'].values[np.index_exp[(points[idx],)]]
-=======
                     new_energy += idx_result_array_NP_values[idx] * global_grid["GM"].values[np.index_exp[indep_idx + (points[idx],)]]
->>>>>>> 4e3d3191
                     molesum += idx_result_array_NP_values[idx]
             result_array_GM_values[it.multi_index] = new_energy / molesum
         it.iternext()
