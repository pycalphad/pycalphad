"""
The utils module handles helper routines for equilibrium calculation.
"""
import warnings

import pycalphad.variables as v
from pycalphad.core.halton import halton
from pycalphad.core.constants import MIN_SITE_FRACTION
from pycalphad.property_framework.units import Q_
from symengine import Symbol
import numpy as np
import operator
import functools
import itertools
import collections
from collections.abc import Iterable, Mapping, KeysView


def point_sample(comp_count, pdof=10):
    """
    Sample 'pdof * (sum(comp_count) - len(comp_count))' points in
    composition space for the sublattice configuration specified
    by 'comp_count'. Points are sampled quasi-randomly from a Halton sequence.
    A Halton sequence is like a uniform random distribution, but the
    result will always be the same for a given 'comp_count' and 'pdof'.
    Note: For systems with only one component, only one point will be
    returned, regardless of 'pdof'. This is because the degrees of freedom
    are zero for that case.

    Parameters
    ----------
    comp_count : list
        Number of components in each sublattice.
    pdof : int
        Number of points to sample per degree of freedom.

    Returns
    -------
    ndarray of generated points satisfying the mass balance.

    Examples
    --------
    >>> comps = [8,1] # 8 components in sublattice 1; only 1 in sublattice 2
    >>> pts = point_sample(comps, pdof=20) # 7 d.o.f, returns a 140x7 ndarray
    """
    # Generate Halton sequence with appropriate dimensions and size
    pts = halton(sum(comp_count),
                 pdof * (sum(comp_count) - len(comp_count)), scramble=True)
    # Convert low-discrepancy sequence to normalized exponential
    # This will be uniformly distributed over the simplices
    pts = -np.log(pts)
    cur_idx = 0
    for ctx in comp_count:
        end_idx = cur_idx + ctx
        pts[:, cur_idx:end_idx] /= pts[:, cur_idx:end_idx].sum(axis=1)[:, None]
        cur_idx = end_idx

    if len(pts) == 0:
        pts = np.atleast_2d([1] * len(comp_count))
    return pts


def sizeof_fmt(num, suffix='B'):
    """
    Human-readable string for a number of bytes.
    http://stackoverflow.com/questions/1094841/reusable-library-to-get-human-readable-version-of-file-size
    """
    for unit in ['', 'K', 'M', 'G', 'T', 'P', 'E', 'Z']:
        if abs(num) < 1000.0:
            return "%3.1f%s%s" % (num, unit, suffix)
        num /= 1000.0
    return "%.1f%s%s" % (num, 'Y', suffix)

def unpack_condition(tup):
    """
    Convert a condition to a list of values.

    Notes
    -----
    Rules for keys of conditions dicts:
    (1) If it's numeric, treat as a point value
    (2) If it's a tuple with one element, treat as a point value
    (3) If it's a tuple with two elements, treat as lower/upper limits and guess a step size.
    (4) If it's a tuple with three elements, treat as lower/upper/step
    (5) If it's a list, ndarray or other non-tuple ordered iterable, use those values directly.

    """
    if isinstance(tup, tuple):
        if len(tup) == 1:
            return [float(tup[0])]
        elif len(tup) == 2:
            return np.arange(tup[0], tup[1], dtype=np.float64)
        elif len(tup) == 3:
            return np.arange(tup[0], tup[1], tup[2], dtype=np.float64)
        else:
            raise ValueError('Condition tuple is length {}'.format(len(tup)))
    elif isinstance(tup, Q_):
        return tup
    elif isinstance(tup, Iterable) and np.ndim(tup) != 0:
        return [float(x) for x in tup]
    else:
        return [float(tup)]

def unpack_phases(phases):
    "Convert a phases list/dict into a sorted list."
    active_phases = None
    if isinstance(phases, (list, tuple, set, KeysView)):
        active_phases = sorted(phases)
    elif isinstance(phases, dict):
        active_phases = sorted(phases.keys())
    elif type(phases) is str:
        active_phases = [phases]
    else:
<<<<<<< HEAD
        raise ValueError('Cannot unpack phases into recognizable input')
=======
        raise ValueError(f'Cannot unpack phases into recognizable input. Got {phases} of type {type(phases)}')
>>>>>>> 8595b84f
    return active_phases

def generate_dof(phase, active_comps):
    """
    Accept a Phase object and a set() of the active components.
    Return a tuple of variable names and the sublattice degrees of freedom.
    """
    msg = "generate_dof is deprecated and will be removed in a future version "
    msg += "of pycalphad. The correct way to determine the degrees of freedom "
    msg += "of a particular 'active' phase is to use Model.constituents."
    warnings.warn(msg, FutureWarning)
    variables = []
    sublattice_dof = []
    for idx, sublattice in enumerate(phase.constituents):
        dof = 0
        for component in sorted(set(sublattice).intersection(active_comps)):
            variables.append(v.SiteFraction(phase.name.upper(), idx, component))
            dof += 1
        sublattice_dof.append(dof)
    return variables, sublattice_dof

def endmember_matrix(dof, vacancy_indices=None):
    """
    Accept the number of components in each sublattice.
    Return a matrix corresponding to the compositions of all endmembers.

    Parameters
    ----------
    dof : list of int
        Number of components in each sublattice.
    vacancy_indices, list of list of int, optional
        If vacancies are present in every sublattice, specify their indices
        in each sublattice to ensure the "pure vacancy" endmembers are excluded.

    Examples
    --------
    Sublattice configuration like: `(AL, NI, VA):(AL, NI, VA):(VA)`
    >>> endmember_matrix([3,3,1], vacancy_indices=[[2], [2], [0]])
    """
    total_endmembers = functools.reduce(operator.mul, dof, 1)
    res_matrix = np.empty((total_endmembers, sum(dof)), dtype=np.float64)
    dof_arrays = [np.eye(d).tolist() for d in dof]
    row_idx = 0
    for row in itertools.product(*dof_arrays):
        res_matrix[row_idx, :] = np.concatenate(row, axis=0)
        row_idx += 1
    if vacancy_indices is not None and len(vacancy_indices) == len(dof):
        dof_adj = np.array([sum(dof[0:i]) for i in range(len(dof))])
        for vacancy_em in itertools.product(*vacancy_indices):
            indices = np.array(vacancy_em) + dof_adj
            row_idx_to_delete = np.where(np.all(res_matrix[:, indices] == 1,
                                                axis=1))
            res_matrix = np.delete(res_matrix, (row_idx_to_delete), axis=0)
    # Adjust site fractions to the numerical limit
    cur_idx = 0
    res_matrix[res_matrix == 0] = MIN_SITE_FRACTION
    for ctx in dof:
        end_idx = cur_idx + ctx
        res_matrix[:, cur_idx:end_idx] /= res_matrix[:, cur_idx:end_idx].sum(axis=1)[:, None]
        cur_idx = end_idx
    return res_matrix

def unpack_kwarg(kwarg_obj, default_arg=None):
    """
    Keyword arguments in pycalphad can be passed as a constant value, a
    dict of phase names and values, or a list containing both of these. If
    the latter, then the dict is checked first; if the phase of interest is not
    there, then the constant value is used.

    This function is a way to construct defaultdicts out of keyword arguments.

    Parameters
    ----------
    kwarg_obj : dict, iterable, or None
        Argument to unpack into a defaultdict
    default_arg : object
        Default value to use if iterable isn't specified

    Returns
    -------
    defaultdict for the keyword argument of interest

    Examples
    --------
    >>> test_func = lambda **kwargs: print(unpack_kwarg('opt'))
    >>> test_func(opt=100)
    >>> test_func(opt={'FCC_A1': 50, 'BCC_B2': 10})
    >>> test_func(opt=[{'FCC_A1': 30}, 200])
    >>> test_func()
    >>> test_func2 = lambda **kwargs: print(unpack_kwarg('opt', default_arg=1))
    >>> test_func2()
    """
    new_dict = collections.defaultdict(lambda: default_arg)

    if isinstance(kwarg_obj, Mapping):
        new_dict.update(kwarg_obj)
    # kwarg_obj is a list containing a dict and a default
    # For now at least, we don't treat ndarrays the same as other iterables
    # ndarrays are assumed to be numeric arrays containing "default values", so don't match here
    elif isinstance(kwarg_obj, Iterable) and not isinstance(kwarg_obj, np.ndarray):
        for element in kwarg_obj:
            if isinstance(element, Mapping):
                new_dict.update(element)
            else:
                # element=element syntax to silence var-from-loop warning
                new_dict = collections.defaultdict(
                    lambda element=element: element, new_dict)
    elif kwarg_obj is None:
        pass
    else:
        new_dict = collections.defaultdict(lambda: kwarg_obj)

    return new_dict


def unpack_components(dbf, comps):
    """

    Parameters
    ----------
    dbf : Database
        Thermodynamic database containing elements and species.
    comps : list
        Names of components to consider in the calculation.

    Returns
    -------
    set
        Set of Species objects
    """
    # Constrain possible components to those within phase's d.o.f
    # Assume for the moment that comps contains a list of pure element strings
    # We want to add all the species which can be created by a combination of
    # the user-specified pure elements
    species_dict = {s.name: s for s in dbf.species}
    possible_comps = {v.Species(species_dict.get(x, x)) for x in comps}
    desired_active_pure_elements = [list(x.constituents.keys()) for x in possible_comps]
    # Flatten nested list
    desired_active_pure_elements = [el.upper() for constituents in desired_active_pure_elements for el in constituents]
    eligible_species_from_database = {x for x in dbf.species if
                                      set(x.constituents.keys()).issubset(desired_active_pure_elements)}
    return eligible_species_from_database


def get_pure_elements(dbf, comps):
    """
    Return a list of pure elements in the system.

    Parameters
    ----------
    dbf : Database
        A Database object
    comps : list
        A list of component names (species and pure elements)

    Returns
    -------
    list
        A list of pure elements in the Database
    """
    comps = sorted(unpack_components(dbf, comps))
    components = [x for x in comps]
    desired_active_pure_elements = [list(x.constituents.keys()) for x in components]
    desired_active_pure_elements = [el.upper() for constituents in desired_active_pure_elements for el in constituents]
    pure_elements = sorted(set([x for x in desired_active_pure_elements if x != 'VA']))
    return pure_elements


def filter_phases(dbf, comps, candidate_phases=None):
    """Return phases that are valid for equilibrium calculations for the given database and components

    Filters out phases that
    * Have no active components in any sublattice of a phase
    * Are disordered phases in an order-disorder model

    Parameters
    ----------
    dbf : Database
        Thermodynamic database containing the relevant parameters.
    comps : list of v.Species
        Species to consider in the calculation.
    candidate_phases : list
        Names of phases to consider in the calculation, if not passed all phases from DBF will be considered
    Returns
    -------
    list
        Sorted list of phases that are valid for the Database and components
    """
    # TODO: filter phases that can not charge balance

    def all_sublattices_active(comps, phase):
        active_sublattices = [len(set(comps).intersection(subl)) > 0 for
                              subl in phase.constituents]
        return all(active_sublattices)
    if candidate_phases == None:
        candidate_phases = dbf.phases.keys()
    else:
        candidate_phases = set(candidate_phases).intersection(dbf.phases.keys())
    disordered_phases = [dbf.phases[phase].model_hints.get('disordered_phase') for phase in candidate_phases]
    phases = [phase for phase in candidate_phases if
                all_sublattices_active(comps, dbf.phases[phase]) and
                (phase not in disordered_phases or (phase in disordered_phases and
                dbf.phases[phase].model_hints.get('ordered_phase') not in candidate_phases))]
    return sorted(phases)


def extract_parameters(parameters):
    """
    Extract symbols and values from parameters.

    Parameters
    ----------
    parameters : dict
        Dictionary of parameters

    Returns
    -------
    tuple
        Tuple of parameter symbols (list) and parameter values (parameter_array_length, # parameters)
    """
    parameter_array_lengths = set(np.atleast_1d(val).size for val in parameters.values())
    if len(parameter_array_lengths) > 1:
        raise ValueError('parameters kwarg does not contain arrays of equal length')
    if len(parameters) > 0:
        param_symbols, param_values = zip(*[(wrap_symbol(key), val) for key, val in sorted(parameters.items(),
                                                                              key=operator.itemgetter(0))])
        param_values = np.atleast_2d(np.ascontiguousarray(np.asarray(param_values, dtype=np.float64).T))
    else:
        param_symbols = []
        param_values = np.empty(0)
    return param_symbols, param_values


def instantiate_models(dbf, comps, phases, model=None, parameters=None, symbols_only=True):
    """

    Parameters
    ----------
    dbf : Database
        Database used to construct the Model instances.
    comps : Iterable
        Names of components to consider in the calculation.
    phases : Iterable
        Names of phases to consider in the calculation.
    model : Model class, a dict of phase names to Model, or a Iterable of both
        Model class to use for each phase.
    parameters : dict, optional
        Maps SymEngine Symbol to numbers, for overriding the values of parameters in
        the Database.
    symbols_only : bool
        If True, symbols will be extracted from the parameters dict and used to
        construct the Model instances.

    Returns
    -------
    dict
        Dictionary of Model instances corresponding to the passed phases.
    """
    from pycalphad import Model  # avoid cyclic imports
    parameters = parameters if parameters is not None else {}
    if symbols_only:
        parameters, _ = extract_parameters(parameters)
    if isinstance(model, Model):  # Check that this instance is compatible with phases
        if len(phases) > 1:
            raise ValueError("Cannot instantiate models for multiple phases ({}) using a Model instance ({}, phase: {})".format(phases, model, model.phase_name))
        else:
            if phases[0] != model.phase_name:
                raise ValueError("Cannot instantiate models because the desired {} phase does not match the Model instance () {} phase.".format(phases[0], model.phase_name, model))
    models_defaultdict = unpack_kwarg(model, Model)
    models_dict = {}
    for name in phases:
        mod = models_defaultdict[name]
        if isinstance(mod, type):
            models_dict[name] = mod(dbf, comps, name, parameters=parameters)
        else:
            models_dict[name] = mod
    return models_dict


def get_state_variables(models=None, conds=None):
    """
    Return a set of StateVariables defined Model instances and/or conditions.

    Parameters
    ----------
    models : dict, optional
        Dictionary mapping phase names to instances of Model objects
    conds : Iterable[v.StateVariable]
        An iterable of StateVariables or a dictionary mapping pycalphad StateVariables to values

    Returns
    -------
    set
        State variables that are defined in the models and or conditions.

    Examples
    --------
    >>> from pycalphad import variables as v
    >>> from pycalphad.core.utils import get_state_variables
    >>> get_state_variables(conds={v.P: 101325, v.N: 1, v.X('AL'): 0.2}) == {v.P, v.N, v.T}
    True
    """
    state_vars = set()
    if models is not None:
        for mod in models.values():
            state_vars.update(mod.state_variables)
    if conds is not None:
        for c in conds:
            # StateVariable instances are ok (e.g. P, T, N, V, S),
            # however, subclasses (X, Y, MU, NP) are not ok.
            if isinstance(c, (v.IndependentPotential, v.SystemMolesType)):
                state_vars.add(c)
    return state_vars


def wrap_symbol(obj):
    if isinstance(obj, Symbol):
        return obj
    else:
        return Symbol(obj)


def recursive_tuplify(x):
    """Recursively convert a nested list to a tuple"""
    def _tuplify(y):
        if isinstance(y, list) or isinstance(y, tuple):
            return tuple(_tuplify(i) if isinstance(i, (list, tuple)) else i for i in y)
        else:
            return y
    return tuple(map(_tuplify, x))


def canonical_sort_key(x):
    """
    Wrap strings in tuples so they'll sort.

    Parameters
    ----------
    x : list
        List of strings to sort

    Returns
    -------
    tuple
        tuple of strings that can be sorted
    """
    return [tuple(i) if isinstance(i, (tuple, list)) else (i,) for i in x]


def generate_symmetric_group(configuration, symmetry):
    """
    For a particular configuration and list of sublattices that are symmetric,
    generate all the symmetrically equivalent configurations.

    Parameters
    ----------
    configuration : Sequence[Any]
        Typically a constituent array. The length should correspond to the number of
        sublattices in the phase.
    symmetry : Union[None, Sequence[Sequence[int]]]
        A list of lists giving the indices of symmetrically equivalent sublattices.
        For example: a symmetry of `[[0, 1, 2, 3]]` means that the first four
        sublattices are symmetric to each other. If multiple sublattices are given, the
        sublattices are internally equivalent and the sublattices themselves are assumed
        interchangeble. That is, for a symmetry of `[[0, 1], [2, 3]]`, sublattices
        0 and 1 are equivalent to each other (i.e. `[0, 1] == [1, 0]`) and similarly for
        sublattices 2 and 3. It also implies that the sublattices are interchangeable,
        (i.e. `[[0, 1], [2, 3]] == [[2, 3], [0, 1]]`), but note that constituents cannot
        change sublattices (i.e. `[[0, 1], [2, 3]] != [[0, 3], [2, 1]]`).
        If `symmetry=None` is given, no new configurations are generated.

    Returns
    -------
    tuple
        Tuple of configuration tuples that are all symmetrically equivalent.

    Notes
    -----
    In the general case, equivalency between sublattices, for example
    (`[[0, 1], [2, 3]] == [[2, 3], [0, 1]]`), is not necessarily required. It
    could be that sublattices 0 and 1 represent equivalent substitutional
    sublattices, while 2 and 3 represent equivalent interstitial sites.
    Interchanging sublattices between substitutional sublattices is allowed, but
    the substitutional sites would not be interchangeable with the interstitial
    sites. To achieve this kind of effect with this function, you would need to
    call it once with the equivalent substitutional sublattices, then for each
    generated configuration, call this function again, giving the unique
    configurations for symmetric interstitial sublattices.
    """
    # recursively casting sequences to tuples ensures that the generated configurations are hashable
    configuration = recursive_tuplify(configuration)
    sublattice_indices = list(range(len(configuration)))
    if symmetry is None:
        return [configuration]
    seen_subl_indices = sorted([i for equiv_subl in symmetry for i in equiv_subl])
    # fixed_subl_indices were not given, they are assumed to be inequivalent and constant
    fixed_subl_indices = sorted(set(sublattice_indices) - set(seen_subl_indices))

    # permute within each sublattice, i.e. [0, 1] -> [[0, 1], [1, 0]]
    intra_sublattice_permutations = (itertools.permutations(equiv_subl) for equiv_subl in symmetry)
    # product, combining all internal sublattice permutations, i.e.
    # [[0, 1], [1, 0]] and [[2, 3], [3, 2]] become [ ([0, 1], [2, 3]), ... ]
    sublattice_products = itertools.product(*intra_sublattice_permutations)
    # finally, swap sets of equivalent sublattices, i.e.
    # [ ([0, 1], [2, 3]), ... ] -> [[ ([0, 1], [2, 3]),  ([2, 3], [0, 1]) ], ... ]
    inter_sublattice_permutations = (itertools.permutations(x) for x in sublattice_products)

    symmetrically_distinct_configurations = set()
    # chain.from_iterable calls flatten out nested permutation lists, i.e.
    # ([0, 1], [2, 3]) -> [0, 1, 2, 3]
    for proposed_distinct_indices in itertools.chain.from_iterable(inter_sublattice_permutations):
        new_config = list(configuration[i] for i in itertools.chain.from_iterable(proposed_distinct_indices))
        # The configuration only contains indices for symmetric sublattices. For the
        # inequivalent sublattices, we need to insert them at their proper indices.
        # Indices _must_ be in sorted order because we are changing the array size on insertion.
        for fixed_idx in fixed_subl_indices:
            new_config.insert(fixed_idx, configuration[fixed_idx])
        symmetrically_distinct_configurations.add(tuple(new_config))
    return sorted(symmetrically_distinct_configurations, key=canonical_sort_key)
<|MERGE_RESOLUTION|>--- conflicted
+++ resolved
@@ -111,11 +111,7 @@
     elif type(phases) is str:
         active_phases = [phases]
     else:
-<<<<<<< HEAD
-        raise ValueError('Cannot unpack phases into recognizable input')
-=======
         raise ValueError(f'Cannot unpack phases into recognizable input. Got {phases} of type {type(phases)}')
->>>>>>> 8595b84f
     return active_phases
 
 def generate_dof(phase, active_comps):
